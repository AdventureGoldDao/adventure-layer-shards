//
// Copyright 2021, Offchain Labs, Inc. All rights reserved.
//

package precompiles

import (
	"errors"
	"math/big"

	"github.com/ethereum/go-ethereum/common"
<<<<<<< HEAD
	"github.com/ethereum/go-ethereum/common/math"
=======
	"github.com/ethereum/go-ethereum/core/vm"
>>>>>>> 6f3765d4
	"github.com/ethereum/go-ethereum/crypto"
	"github.com/offchainlabs/arbstate/arbos/util"
	"github.com/offchainlabs/arbstate/util/merkletree"
)

// Provides system-level functionality for interacting with L1 and understanding the call stack.
type ArbSys struct {
	Address                  addr
	L2ToL1Transaction        func(ctx, mech, addr, addr, huge, huge, huge, huge, huge, huge, huge, []byte) error
	L2ToL1TransactionGasCost func(addr, addr, huge, huge, huge, huge, huge, huge, huge, []byte) (uint64, error)
	SendMerkleUpdate         func(ctx, mech, huge, bytes32, huge) error
	SendMerkleUpdateGasCost  func(huge, bytes32, huge) (uint64, error)
}

var InvalidBlockNum = errors.New("Invalid block number")

// Gets the current L2 block number
func (con *ArbSys) ArbBlockNumber(c ctx, evm mech) (huge, error) {
	return evm.Context.BlockNumber, nil
}

// Gets the L2 block hash, if sufficiently recent
func (con *ArbSys) ArbBlockHash(c ctx, evm mech, arbBlockNumber *big.Int) (bytes32, error) {
	if !arbBlockNumber.IsUint64() {
		return bytes32{}, InvalidBlockNum
	}
	requestedBlockNum := arbBlockNumber.Uint64()

	currentNumber := evm.Context.BlockNumber.Uint64()
	if requestedBlockNum >= currentNumber || requestedBlockNum+256 < currentNumber {
		return common.Hash{}, errors.New("invalid block number for ArbBlockHAsh")
	}

	return evm.Context.GetHash(requestedBlockNum), nil
}

// Gets the rollup's unique chain identifier
func (con *ArbSys) ArbChainID(c ctx, evm mech) (huge, error) {
	return evm.ChainConfig().ChainID, nil
}

// Gets the current ArbOS version
func (con *ArbSys) ArbOSVersion(c ctx, evm mech) (huge, error) {
	version := new(big.Int).SetUint64(52 + c.state.FormatVersion()) // Nitro starts at version 53
	return version, nil
}

// Returns 0 since Nitro has no concept of storage gas
func (con *ArbSys) GetStorageGasAvailable(c ctx, evm mech) (huge, error) {
	return big.NewInt(0), nil
}

// Checks if the call is top-level
func (con *ArbSys) IsTopLevelCall(c ctx, evm mech) (bool, error) {
	return evm.Depth() <= 2, nil
}

// Gets the contract's L2 alias
func (con *ArbSys) MapL1SenderContractAddressToL2Alias(c ctx, sender addr, dest addr) (addr, error) {
	return util.RemapL1Address(sender), nil
}

// Checks if the caller's caller was aliased
func (con *ArbSys) WasMyCallersAddressAliased(c ctx, evm mech) (bool, error) {
	aliased := evm.Depth() == 2 && util.DoesTxTypeAlias(*c.txProcessor.TopTxType)
	return aliased, nil
}

// Gets the caller's caller without any potential aliasing
func (con *ArbSys) MyCallersAddressWithoutAliasing(c ctx, evm mech) (addr, error) {

	address := addr{}

	if evm.Depth() > 1 {
		address = c.txProcessor.Callers[evm.Depth()-2]
	}

	if evm.Depth() == 2 && util.DoesTxTypeAlias(*c.txProcessor.TopTxType) {
		address = util.InverseRemapL1Address(address)
	}

	return address, nil
}

// Sends a transaction to L1, adding it to the outbox
func (con *ArbSys) SendTxToL1(c ctx, evm mech, value huge, destination addr, calldataForL1 []byte) (huge, error) {
	l1Block, err := c.state.Blockhashes().NextBlockNumber()
	if err != nil {
		return nil, err
	}
	if l1Block > 0 {
		// Change NextBlockNumber into the current block number
		l1Block--
	}
	bigL1Block := new(big.Int).SetUint64(l1Block)

	sendHash := crypto.Keccak256Hash(
		c.caller.Bytes(),
		destination.Bytes(),
		math.U256Bytes(evm.Context.BlockNumber),
		math.U256Bytes(bigL1Block),
		math.U256Bytes(evm.Context.Time),
		common.BigToHash(value).Bytes(),
		calldataForL1,
	)
	arbosState := c.state
	merkleAcc := arbosState.SendMerkleAccumulator()
	merkleUpdateEvents, err := merkleAcc.Append(sendHash)
	if err != nil {
		return nil, err
	}

	// burn the callvalue, which was previously deposited to this precompile's account
	evm.StateDB.SubBalance(con.Address, value)

	for _, merkleUpdateEvent := range merkleUpdateEvents {
		position := merkletree.LevelAndLeaf{
			Level: merkleUpdateEvent.Level,
			Leaf:  merkleUpdateEvent.NumLeaves,
		}
		err := con.SendMerkleUpdate(
			c,
			evm,
			big.NewInt(0),
			merkleUpdateEvent.Hash,
			position.ToBigInt(),
		)
		if err != nil {
			return nil, err
		}
	}

	size, _ := merkleAcc.Size()
	timestamp, _ := arbosState.LastTimestampSeen()
	blockNum, err := c.txProcessor.L1BlockNumber(vm.BlockContext{})
	if err != nil {
		return nil, err
	}

	leafNum := big.NewInt(int64(size - 1))

	err = con.L2ToL1Transaction(
		c,
		evm,
		c.caller,
		destination,
		sendHash.Big(),
		leafNum,
		big.NewInt(0),
		evm.Context.BlockNumber,
<<<<<<< HEAD
		bigL1Block,
=======
		big.NewInt(int64(blockNum)),
>>>>>>> 6f3765d4
		big.NewInt(int64(timestamp)),
		value,
		calldataForL1,
	)

	return sendHash.Big(), err
}

// Gets the root, size, and partials of the outbox Merkle tree state (caller must be the 0 address)
func (con ArbSys) SendMerkleTreeState(c ctx, evm mech) (huge, bytes32, []bytes32, error) {
	if c.caller != (addr{}) {
		return nil, bytes32{}, nil, errors.New("method can only be called by address zero")
	}

	// OK to not charge gas, because method is only callable by address zero

	size, rootHash, rawPartials, _ := c.state.SendMerkleAccumulator().StateForExport()
	partials := make([]bytes32, len(rawPartials))
	for i, par := range rawPartials {
		partials[i] = bytes32(par)
	}
	return big.NewInt(int64(size)), bytes32(rootHash), partials, nil
}

// Send paid eth to the destination on L1
func (con ArbSys) WithdrawEth(c ctx, evm mech, value huge, destination addr) (huge, error) {
	return con.SendTxToL1(c, evm, value, destination, []byte{})
}<|MERGE_RESOLUTION|>--- conflicted
+++ resolved
@@ -9,11 +9,8 @@
 	"math/big"
 
 	"github.com/ethereum/go-ethereum/common"
-<<<<<<< HEAD
 	"github.com/ethereum/go-ethereum/common/math"
-=======
 	"github.com/ethereum/go-ethereum/core/vm"
->>>>>>> 6f3765d4
 	"github.com/ethereum/go-ethereum/crypto"
 	"github.com/offchainlabs/arbstate/arbos/util"
 	"github.com/offchainlabs/arbstate/util/merkletree"
@@ -100,28 +97,30 @@
 
 // Sends a transaction to L1, adding it to the outbox
 func (con *ArbSys) SendTxToL1(c ctx, evm mech, value huge, destination addr, calldataForL1 []byte) (huge, error) {
-	l1Block, err := c.state.Blockhashes().NextBlockNumber()
+	timestamp, _ := c.state.LastTimestampSeen()
+	l1BlockNum, err := c.txProcessor.L1BlockNumber(vm.BlockContext{})
 	if err != nil {
 		return nil, err
 	}
-	if l1Block > 0 {
-		// Change NextBlockNumber into the current block number
-		l1Block--
-	}
-	bigL1Block := new(big.Int).SetUint64(l1Block)
+	bigL1BlockNum := new(big.Int).SetUint64(l1BlockNum)
 
 	sendHash := crypto.Keccak256Hash(
 		c.caller.Bytes(),
 		destination.Bytes(),
 		math.U256Bytes(evm.Context.BlockNumber),
-		math.U256Bytes(bigL1Block),
+		math.U256Bytes(bigL1BlockNum),
 		math.U256Bytes(evm.Context.Time),
 		common.BigToHash(value).Bytes(),
 		calldataForL1,
 	)
-	arbosState := c.state
-	merkleAcc := arbosState.SendMerkleAccumulator()
+
+	merkleAcc := c.state.SendMerkleAccumulator()
 	merkleUpdateEvents, err := merkleAcc.Append(sendHash)
+	if err != nil {
+		return nil, err
+	}
+
+	size, err := merkleAcc.Size()
 	if err != nil {
 		return nil, err
 	}
@@ -146,13 +145,6 @@
 		}
 	}
 
-	size, _ := merkleAcc.Size()
-	timestamp, _ := arbosState.LastTimestampSeen()
-	blockNum, err := c.txProcessor.L1BlockNumber(vm.BlockContext{})
-	if err != nil {
-		return nil, err
-	}
-
 	leafNum := big.NewInt(int64(size - 1))
 
 	err = con.L2ToL1Transaction(
@@ -164,12 +156,8 @@
 		leafNum,
 		big.NewInt(0),
 		evm.Context.BlockNumber,
-<<<<<<< HEAD
-		bigL1Block,
-=======
-		big.NewInt(int64(blockNum)),
->>>>>>> 6f3765d4
-		big.NewInt(int64(timestamp)),
+		bigL1BlockNum,
+		new(big.Int).SetUint64(timestamp),
 		value,
 		calldataForL1,
 	)
