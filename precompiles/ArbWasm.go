--- conflicted
+++ resolved
@@ -57,16 +57,11 @@
 }
 
 // Gets the current program version
-<<<<<<< HEAD
-func (con ArbWasm) ProgramVersion(c ctx, evm mech, program addr) (uint32, error) {
+func (con ArbWasm) ProgramVersion(c ctx, evm mech, program addr) (uint16, error) {
 	return c.State.Programs().ProgramVersion(evm.StateDB.GetCodeHash(program))
-=======
-func (con ArbWasm) ProgramVersion(c ctx, _ mech, program addr) (uint16, error) {
-	return c.State.Programs().ProgramVersion(program)
 }
 
 // Gets the added wasm call cost paid per half kb uncompressed wasm
 func (con ArbWasm) CallScalar(c ctx, _ mech) (uint16, error) {
 	return c.State.Programs().CallScalar()
->>>>>>> 8a79ca6c
 }