//
// Copyright 2021-2022, Offchain Labs, Inc. All rights reserved.
//

package arbstate

import (
	"bytes"
	"context"
	"encoding/binary"
	"errors"
	"io"

	"github.com/ethereum/go-ethereum/common"
	"github.com/ethereum/go-ethereum/common/math"
	"github.com/ethereum/go-ethereum/log"
	"github.com/ethereum/go-ethereum/rlp"

	"github.com/offchainlabs/nitro/arbcompress"
	"github.com/offchainlabs/nitro/arbos"
	"github.com/offchainlabs/nitro/arbos/l1pricing"
	"github.com/offchainlabs/nitro/util/arbmath"
)

type InboxBackend interface {
	PeekSequencerInbox() ([]byte, error)

	GetSequencerInboxPosition() uint64
	AdvanceSequencerInbox()

	GetPositionWithinMessage() uint64
	SetPositionWithinMessage(pos uint64)

	ReadDelayedInbox(seqNum uint64) ([]byte, error)
}

type MessageWithMetadata struct {
	Message             *arbos.L1IncomingMessage `json:"message"`
	DelayedMessagesRead uint64                   `json:"delayedMessagesRead"`
}

type InboxMultiplexer interface {
	Pop(context.Context) (*MessageWithMetadata, error)
	DelayedMessagesRead() uint64
}

type sequencerMessage struct {
	minTimestamp         uint64
	maxTimestamp         uint64
	minL1Block           uint64
	maxL1Block           uint64
	afterDelayedMessages uint64
	segments             [][]byte
}

const maxDecompressedLen int = 1024 * 1024 * 16 // 16 MiB

func parseSequencerMessage(ctx context.Context, data []byte, das DataAvailabilityServiceReader) *sequencerMessage {
	if len(data) < 40 {
		panic("sequencer message missing L1 header")
	}
	minTimestamp := binary.BigEndian.Uint64(data[:8])
	maxTimestamp := binary.BigEndian.Uint64(data[8:16])
	minL1Block := binary.BigEndian.Uint64(data[16:24])
	maxL1Block := binary.BigEndian.Uint64(data[24:32])
	afterDelayedMessages := binary.BigEndian.Uint64(data[32:40])
	var segments [][]byte

	var payload []byte
	if len(data) >= 41 {
<<<<<<< HEAD
		if data[40] == 0 {
			decompressed, err := arbcompress.Decompress(data[41:], maxDecompressedLen)
			if err == nil {
				reader := bytes.NewReader(decompressed)
				stream := rlp.NewStream(reader, uint64(maxDecompressedLen))
				for {
					var segment []byte
					err := stream.Decode(&segment)
					if err != nil {
						if !errors.Is(err, io.EOF) && !errors.Is(err, io.ErrUnexpectedEOF) {
							log.Warn("error parsing sequencer message segment", "err", err.Error())
						}
						break
=======
		if IsDASMessageHeaderByte(data[40]) {
			if das == nil {
				log.Error("No DAS configured, but sequencer message found with DAS header")
			} else {
				var err error
				payload, err = das.Retrieve(ctx, data[40:])
				if err != nil {
					log.Error("Reading from DAS failed", "err", err)
				}

			}
		} else if data[40] == 0 {
			payload = data[40:]
		}

		if len(payload) > 0 {
			reader := io.LimitReader(brotli.NewReader(bytes.NewReader(payload[1:])), maxDecompressedLen)
			stream := rlp.NewStream(reader, uint64(maxDecompressedLen))
			for {
				var segment []byte
				err := stream.Decode(&segment)
				if err != nil {
					if !errors.Is(err, io.EOF) && !errors.Is(err, io.ErrUnexpectedEOF) {
						log.Warn("error parsing sequencer message segment", "err", err.Error())
>>>>>>> 46bae498
					}
					segments = append(segments, segment)
				}
			}
		} else {
			log.Warn("unknown sequencer message format")
		}
	}
	return &sequencerMessage{
		minTimestamp:         minTimestamp,
		maxTimestamp:         maxTimestamp,
		minL1Block:           minL1Block,
		maxL1Block:           maxL1Block,
		afterDelayedMessages: afterDelayedMessages,
		segments:             segments,
	}
}

type inboxMultiplexer struct {
	backend                   InboxBackend
	delayedMessagesRead       uint64
	das                       DataAvailabilityServiceReader
	cachedSequencerMessage    *sequencerMessage
	cachedSequencerMessageNum uint64
	cachedSegmentNum          uint64
	cachedSegmentTimestamp    uint64
	cachedSegmentBlockNumber  uint64
	cachedSubMessageNumber    uint64
}

func NewInboxMultiplexer(backend InboxBackend, delayedMessagesRead uint64, das DataAvailabilityServiceReader) InboxMultiplexer {
	return &inboxMultiplexer{
		backend:             backend,
		delayedMessagesRead: delayedMessagesRead,
		das:                 das,
	}
}

var invalidMessage *arbos.L1IncomingMessage = &arbos.L1IncomingMessage{
	Header: &arbos.L1IncomingMessageHeader{
		Kind: arbos.L1MessageType_Invalid,
	},
	L2msg: []byte{},
}

const BatchSegmentKindL2Message uint8 = 0
const BatchSegmentKindL2MessageBrotli uint8 = 1
const BatchSegmentKindDelayedMessages uint8 = 2
const BatchSegmentKindAdvanceTimestamp uint8 = 3
const BatchSegmentKindAdvanceL1BlockNumber uint8 = 4

// This does *not* return parse errors, those are transformed into invalid messages
func (r *inboxMultiplexer) Pop(ctx context.Context) (*MessageWithMetadata, error) {
	if r.cachedSequencerMessage == nil {
		bytes, realErr := r.backend.PeekSequencerInbox()
		if realErr != nil {
			return nil, realErr
		}
		r.cachedSequencerMessageNum = r.backend.GetSequencerInboxPosition()
		r.cachedSequencerMessage = parseSequencerMessage(ctx, bytes, r.das)
	}
	msg, err := r.getNextMsg()
	// advance even if there was an error
	if r.IsCachedSegementLast() {
		r.advanceSequencerMsg()
	} else {
		r.advanceSubMsg()
	}
	// parsing error in getNextMsg
	if msg == nil && err == nil {
		msg = &MessageWithMetadata{
			Message:             invalidMessage,
			DelayedMessagesRead: r.delayedMessagesRead,
		}
	}
	return msg, err
}

func (r *inboxMultiplexer) advanceSequencerMsg() {
	if r.cachedSequencerMessage != nil {
		r.delayedMessagesRead = r.cachedSequencerMessage.afterDelayedMessages
	}
	r.backend.SetPositionWithinMessage(0)
	r.backend.AdvanceSequencerInbox()
	r.cachedSequencerMessage = nil
	r.cachedSegmentNum = 0
	r.cachedSegmentTimestamp = 0
	r.cachedSegmentBlockNumber = 0
	r.cachedSubMessageNumber = 0
}

func (r *inboxMultiplexer) advanceSubMsg() {
	prevPos := r.backend.GetPositionWithinMessage()
	r.backend.SetPositionWithinMessage(prevPos + 1)
}

func (r *inboxMultiplexer) IsCachedSegementLast() bool {
	seqMsg := r.cachedSequencerMessage
	// we issue delayed messages until reaching afterDelayedMessages
	if r.delayedMessagesRead < seqMsg.afterDelayedMessages {
		return false
	}
	for segmentNum := int(r.cachedSegmentNum) + 1; segmentNum < len(seqMsg.segments); segmentNum++ {
		segment := seqMsg.segments[segmentNum]
		if len(segment) == 0 {
			continue
		}
		kind := segment[0]
		if kind == BatchSegmentKindL2Message || kind == BatchSegmentKindL2MessageBrotli {
			return false
		}
		if kind == BatchSegmentKindDelayedMessages {
			return false
		}
	}
	return true
}

// Returns a message, the segment number that had this message, and real/backend errors
// parsing errors will be reported to log, return nil msg and nil error
func (r *inboxMultiplexer) getNextMsg() (*MessageWithMetadata, error) {
	targetSubMessage := r.backend.GetPositionWithinMessage()
	seqMsg := r.cachedSequencerMessage
	segmentNum := r.cachedSegmentNum
	timestamp := r.cachedSegmentTimestamp
	blockNumber := r.cachedSegmentBlockNumber
	submessageNumber := r.cachedSubMessageNumber
	var segment []byte
	for {
		if segmentNum >= uint64(len(seqMsg.segments)) {
			break
		}
		segment = seqMsg.segments[int(segmentNum)]
		if len(segment) == 0 {
			segmentNum++
			continue
		}
		segmentKind := segment[0]
		if segmentKind == BatchSegmentKindAdvanceTimestamp || segmentKind == BatchSegmentKindAdvanceL1BlockNumber {
			rd := bytes.NewReader(segment[1:])
			advancing, err := rlp.NewStream(rd, 16).Uint()
			if err != nil {
				log.Warn("error parsing sequencer advancing segment", "err", err)
				segmentNum++
				continue
			}
			if segmentKind == BatchSegmentKindAdvanceTimestamp {
				timestamp += advancing
			} else if segmentKind == BatchSegmentKindAdvanceL1BlockNumber {
				blockNumber += advancing
			}
			segmentNum++
		} else if submessageNumber < targetSubMessage {
			segmentNum++
			submessageNumber++
		} else {
			break
		}
	}
	r.cachedSegmentNum = segmentNum
	r.cachedSegmentTimestamp = timestamp
	r.cachedSegmentBlockNumber = blockNumber
	r.cachedSubMessageNumber = submessageNumber
	if timestamp < seqMsg.minTimestamp {
		timestamp = seqMsg.minTimestamp
	} else if timestamp > seqMsg.maxTimestamp {
		timestamp = seqMsg.maxTimestamp
	}
	if blockNumber < seqMsg.minL1Block {
		blockNumber = seqMsg.minL1Block
	} else if blockNumber > seqMsg.maxL1Block {
		blockNumber = seqMsg.maxL1Block
	}
	if segmentNum >= uint64(len(seqMsg.segments)) {
		// after end of batch there might be "virtual" delayedMsgSegments
		segment = []byte{BatchSegmentKindDelayedMessages}
	} else {
		segment = seqMsg.segments[int(segmentNum)]
	}
	if len(segment) == 0 {
		log.Error("empty sequencer message segment", "sequence", r.cachedSegmentNum, "segmentNum", segmentNum)
		return nil, nil
	}
	kind := segment[0]
	segment = segment[1:]
	var msg *MessageWithMetadata
	if kind == BatchSegmentKindL2Message || kind == BatchSegmentKindL2MessageBrotli {

		// L2 message
		var blockNumberHash common.Hash
		copy(blockNumberHash[:], math.U256Bytes(arbmath.UintToBig(blockNumber)))
		var timestampHash common.Hash
		copy(timestampHash[:], math.U256Bytes(arbmath.UintToBig(timestamp)))
		var requestId common.Hash

		if kind == BatchSegmentKindL2MessageBrotli {
			decompressed, err := arbcompress.Decompress(segment[1:], arbos.MaxL2MessageSize)
			if err != nil {
				log.Info("dropping compressed message", "err", err, "delayedMsg", r.delayedMessagesRead)
				return nil, nil
			}
			segment = decompressed
		}

		// TODO: a consistent request id. Right now we just don't set the request id when it isn't needed.
		if len(segment) == 0 || (segment[0] != arbos.L2MessageKind_SignedTx && segment[0] != arbos.L2MessageKind_UnsignedUserTx) {
			requestId[0] = 1 << 6
			binary.BigEndian.PutUint64(requestId[(32-16):(32-8)], r.cachedSequencerMessageNum)
			binary.BigEndian.PutUint64(requestId[(32-8):], segmentNum)
		}
		msg = &MessageWithMetadata{
			Message: &arbos.L1IncomingMessage{
				Header: &arbos.L1IncomingMessageHeader{
					Kind:        arbos.L1MessageType_L2Message,
					Poster:      l1pricing.SequencerAddress,
					BlockNumber: blockNumberHash,
					Timestamp:   timestampHash,
					RequestId:   requestId,
					BaseFeeL1:   common.Hash{},
				},
				L2msg: segment,
			},
			DelayedMessagesRead: r.delayedMessagesRead,
		}
	} else if kind == BatchSegmentKindDelayedMessages {
		if r.delayedMessagesRead >= seqMsg.afterDelayedMessages {
			if segmentNum < uint64(len(seqMsg.segments)) {
				log.Warn(
					"attempt to read past batch delayed message count",
					"delayedMessagesRead", r.delayedMessagesRead,
					"batchAfterDelayedMessages", seqMsg.afterDelayedMessages,
				)
			}
			msg = &MessageWithMetadata{
				Message:             invalidMessage,
				DelayedMessagesRead: seqMsg.afterDelayedMessages,
			}
		} else {
			data, realErr := r.backend.ReadDelayedInbox(r.delayedMessagesRead)
			if realErr != nil {
				return nil, realErr
			}
			r.delayedMessagesRead += 1
			delayed, parseErr := arbos.ParseIncomingL1Message(bytes.NewReader(data))
			if parseErr != nil {
				log.Warn("error parsing delayed message", "err", parseErr, "delayedMsg", r.delayedMessagesRead)
				return nil, nil
			}
			msg = &MessageWithMetadata{
				Message:             delayed,
				DelayedMessagesRead: r.delayedMessagesRead,
			}
		}
	} else {
		log.Error("bad sequencer message segment kind", "sequence", r.cachedSegmentNum, "segmentNum", segmentNum, "kind", kind)
		return nil, nil
	}
	return msg, nil
}

func (r *inboxMultiplexer) DelayedMessagesRead() uint64 {
	return r.delayedMessagesRead
}<|MERGE_RESOLUTION|>--- conflicted
+++ resolved
@@ -68,9 +68,23 @@
 
 	var payload []byte
 	if len(data) >= 41 {
-<<<<<<< HEAD
-		if data[40] == 0 {
-			decompressed, err := arbcompress.Decompress(data[41:], maxDecompressedLen)
+		if IsDASMessageHeaderByte(data[40]) {
+			if das == nil {
+				log.Error("No DAS configured, but sequencer message found with DAS header")
+			} else {
+				var err error
+				payload, err = das.Retrieve(ctx, data[40:])
+				if err != nil {
+					log.Error("Reading from DAS failed", "err", err)
+				}
+
+			}
+		} else if data[40] == 0 {
+			payload = data[40:]
+		}
+
+		if len(payload) > 0 {
+			decompressed, err := arbcompress.Decompress(payload[1:], maxDecompressedLen)
 			if err == nil {
 				reader := bytes.NewReader(decompressed)
 				stream := rlp.NewStream(reader, uint64(maxDecompressedLen))
@@ -82,35 +96,11 @@
 							log.Warn("error parsing sequencer message segment", "err", err.Error())
 						}
 						break
-=======
-		if IsDASMessageHeaderByte(data[40]) {
-			if das == nil {
-				log.Error("No DAS configured, but sequencer message found with DAS header")
-			} else {
-				var err error
-				payload, err = das.Retrieve(ctx, data[40:])
-				if err != nil {
-					log.Error("Reading from DAS failed", "err", err)
-				}
-
-			}
-		} else if data[40] == 0 {
-			payload = data[40:]
-		}
-
-		if len(payload) > 0 {
-			reader := io.LimitReader(brotli.NewReader(bytes.NewReader(payload[1:])), maxDecompressedLen)
-			stream := rlp.NewStream(reader, uint64(maxDecompressedLen))
-			for {
-				var segment []byte
-				err := stream.Decode(&segment)
-				if err != nil {
-					if !errors.Is(err, io.EOF) && !errors.Is(err, io.ErrUnexpectedEOF) {
-						log.Warn("error parsing sequencer message segment", "err", err.Error())
->>>>>>> 46bae498
 					}
 					segments = append(segments, segment)
 				}
+			} else {
+				log.Warn("sequencer msg decompression failed", "err", err)
 			}
 		} else {
 			log.Warn("unknown sequencer message format")
