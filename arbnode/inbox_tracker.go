--- conflicted
+++ resolved
@@ -34,47 +34,24 @@
 )
 
 type InboxTracker struct {
-<<<<<<< HEAD
 	db             ethdb.Database
 	txStreamer     *TransactionStreamer
 	mutex          sync.Mutex
 	validator      *staker.BlockValidator
-	das            arbstate.DataAvailabilityReader
-	blobReader     arbstate.BlobReader
+	dapReaders     []daprovider.Reader
 	snapSyncConfig SnapSyncConfig
-=======
-	db         ethdb.Database
-	txStreamer *TransactionStreamer
-	mutex      sync.Mutex
-	validator  *staker.BlockValidator
-	dapReaders []daprovider.Reader
->>>>>>> 0a4c491a
 
 	batchMetaMutex sync.Mutex
 	batchMeta      *containers.LruCache[uint64, BatchMetadata]
 }
 
-<<<<<<< HEAD
-func NewInboxTracker(db ethdb.Database, txStreamer *TransactionStreamer, das arbstate.DataAvailabilityReader, blobReader arbstate.BlobReader, snapSyncConfig SnapSyncConfig) (*InboxTracker, error) {
-	// We support a nil txStreamer for the pruning code
-	if txStreamer != nil && txStreamer.chainConfig.ArbitrumChainParams.DataAvailabilityCommittee && das == nil {
-		return nil, errors.New("data availability service required but unconfigured")
-	}
+func NewInboxTracker(db ethdb.Database, txStreamer *TransactionStreamer, dapReaders []daprovider.Reader, snapSyncConfig SnapSyncConfig) (*InboxTracker, error) {
 	tracker := &InboxTracker{
 		db:             db,
 		txStreamer:     txStreamer,
-		das:            das,
-		blobReader:     blobReader,
+		dapReaders:     dapReaders,
 		batchMeta:      containers.NewLruCache[uint64, BatchMetadata](1000),
 		snapSyncConfig: snapSyncConfig,
-=======
-func NewInboxTracker(db ethdb.Database, txStreamer *TransactionStreamer, dapReaders []daprovider.Reader) (*InboxTracker, error) {
-	tracker := &InboxTracker{
-		db:         db,
-		txStreamer: txStreamer,
-		dapReaders: dapReaders,
-		batchMeta:  containers.NewLruCache[uint64, BatchMetadata](1000),
->>>>>>> 0a4c491a
 	}
 	return tracker, nil
 }
