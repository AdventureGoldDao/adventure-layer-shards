--- conflicted
+++ resolved
@@ -22,10 +22,6 @@
 	"syscall"
 	"time"
 
-	"github.com/knadh/koanf"
-	"github.com/knadh/koanf/parsers/json"
-	"github.com/knadh/koanf/providers/confmap"
-	"github.com/knadh/koanf/providers/rawbytes"
 	"github.com/pkg/errors"
 	flag "github.com/spf13/pflag"
 	"github.com/syndtr/goleveldb/leveldb"
@@ -318,23 +314,6 @@
 		}
 	}
 
-<<<<<<< HEAD
-=======
-	var rollupAddrs chaininfo.RollupAddresses
-	if nodeConfig.Node.L1Reader.Enable {
-		log.Info("connected to l1 chain", "l1url", nodeConfig.L1.URL, "l1chainid", l1ChainId)
-
-		rollupAddrs, err = chaininfo.GetRollupAddressesConfig(new(big.Int).SetUint64(nodeConfig.L2.ChainID), nodeConfig.L2.ChainInfoFiles)
-		if err != nil {
-			log.Crit("error getting rollup addresses config", "err", err)
-		}
-	} else if l1Client != nil {
-		// Don't need l1Client anymore
-		log.Info("used chain id to get rollup parameters", "l1url", nodeConfig.L1.URL, "l1chainid", l1ChainId)
-		l1Client = nil
-	}
-
->>>>>>> 737add4a
 	if nodeConfig.Node.Staker.Enable {
 		if !nodeConfig.Node.L1Reader.Enable {
 			flag.Usage()
@@ -351,7 +330,7 @@
 
 	liveNodeConfig := NewLiveNodeConfig(args, nodeConfig, stackConf.ResolvePath)
 
-	var rollupAddrs arbnode.RollupAddresses
+	var rollupAddrs chaininfo.RollupAddresses
 	var l1Client *ethclient.Client
 	if nodeConfig.Node.L1Reader.Enable {
 		confFetcher := func() *rpcclient.ClientConfig { return &liveNodeConfig.get().L1.Connection }
@@ -371,7 +350,7 @@
 
 		log.Info("connected to l1 chain", "l1url", nodeConfig.L1.Connection.URL, "l1chainid", nodeConfig.L1.ChainID)
 
-		rollupAddrs, err = nodeConfig.L1.Rollup.ParseAddresses()
+		rollupAddrs, err = chaininfo.GetRollupAddressesConfig(new(big.Int).SetUint64(nodeConfig.L2.ChainID), nodeConfig.L2.ChainInfoFiles)
 		if err != nil {
 			log.Crit("error getting rollup addresses", "err", err)
 		}
@@ -678,48 +657,6 @@
 		return nil, nil, nil, err
 	}
 
-	chainFound := false
-	l2ChainId := k.Int64("l2.chain-id")
-<<<<<<< HEAD
-	switch l2ChainId {
-	case 0:
-		return nil, nil, nil, errors.New("must specify --l2.chain-id to choose rollup")
-	case 42161:
-		if err := applyArbitrumOneParameters(k); err != nil {
-			return nil, nil, nil, err
-		}
-		chainFound = true
-	case 42170:
-		if err := applyArbitrumNovaParameters(k); err != nil {
-			return nil, nil, nil, err
-		}
-		chainFound = true
-	case 421611:
-		if err := applyArbitrumRollupRinkebyTestnetParameters(k); err != nil {
-			return nil, nil, nil, err
-		}
-		chainFound = true
-	case 421613:
-		if err := applyArbitrumRollupGoerliTestnetParameters(k); err != nil {
-			return nil, nil, nil, err
-		}
-		chainFound = true
-	case 421703:
-		if err := applyArbitrumAnytrustGoerliTestnetParameters(k); err != nil {
-			return nil, nil, nil, err
-		}
-		chainFound = true
-=======
-	if l2ChainId == 0 {
-		return nil, nil, nil, nil, nil, errors.New("must specify --l2.chain-id to choose rollup")
-	}
-	l2ChainInfoFiles := k.Strings("l2.chain-info-files")
-	chainFound, err = applyChainParameters(k, uint64(l2ChainId), l1ChainId.Uint64(), l2ChainInfoFiles)
-	if err != nil {
-		return nil, nil, nil, nil, nil, err
->>>>>>> 737add4a
-	}
-
 	err = confighelpers.ApplyOverrides(f, k)
 	if err != nil {
 		return nil, nil, nil, err
@@ -743,18 +680,6 @@
 		}
 	}
 
-	if nodeConfig.Persistent.Chain == "" {
-		if !chainFound {
-			// If persistent-chain not defined, user not creating custom chain
-<<<<<<< HEAD
-			return nil, nil, nil, fmt.Errorf("Unknown chain with L2: %d. update L2 chain id, or provide --persistent.chain\n", l2ChainId)
-=======
-			return nil, nil, nil, nil, nil, fmt.Errorf("Unknown chain with L1: %d, L2: %d, L2ChainInfoFiles: %s.  Change L1, update L2 chain id, modify --l2.chain-info-files or provide --persistent.chain\n", l1ChainId.Uint64(), l2ChainId, l2ChainInfoFiles)
->>>>>>> 737add4a
-		}
-		return nil, nil, nil, errors.New("--persistent.chain not specified")
-	}
-
 	err = nodeConfig.ResolveDirectoryNames()
 	if err != nil {
 		return nil, nil, nil, err
@@ -772,105 +697,6 @@
 	}
 	nodeConfig.Rpc.Apply()
 	return &nodeConfig, &l1Wallet, &l2DevWallet, nil
-}
-
-<<<<<<< HEAD
-func applyArbitrumOneParameters(k *koanf.Koanf) error {
-	return k.Load(confmap.Provider(map[string]interface{}{
-		"persistent.chain":                   "arb1",
-		"node.forwarding-target":             "https://arb1-sequencer.arbitrum.io/rpc",
-		"node.feed.input.url":                "wss://arb1.arbitrum.io/feed",
-		"l1.chain-id":                        1,
-		"l1.rollup.bridge":                   "0x8315177ab297ba92a06054ce80a67ed4dbd7ed3a",
-		"l1.rollup.inbox":                    "0x4dbd4fc535ac27206064b68ffcf827b0a60bab3f",
-		"l1.rollup.rollup":                   "0x5ef0d09d1e6204141b4d37530808ed19f60fba35",
-		"l1.rollup.sequencer-inbox":          "0x1c479675ad559dc151f6ec7ed3fbf8cee79582b6",
-		"l1.rollup.validator-utils":          "0x9e40625f52829cf04bc4839f186d621ee33b0e67",
-		"l1.rollup.validator-wallet-creator": "0x960953f7c69cd2bc2322db9223a815c680ccc7ea",
-		"l1.rollup.deployed-at":              15411056,
-		"l2.chain-id":                        42161,
-	}, "."), nil)
-}
-
-func applyArbitrumNovaParameters(k *koanf.Koanf) error {
-	return k.Load(confmap.Provider(map[string]interface{}{
-		"persistent.chain":                                       "nova",
-		"node.forwarding-target":                                 "https://nova.arbitrum.io/rpc",
-		"node.feed.input.url":                                    "wss://nova.arbitrum.io/feed",
-		"node.data-availability.enable":                          true,
-		"node.data-availability.rest-aggregator.enable":          true,
-		"node.data-availability.rest-aggregator.online-url-list": "https://nova.arbitrum.io/das-servers",
-		"l1.chain-id":                                            1,
-		"l1.rollup.bridge":                                       "0xc1ebd02f738644983b6c4b2d440b8e77dde276bd",
-		"l1.rollup.inbox":                                        "0xc4448b71118c9071bcb9734a0eac55d18a153949",
-		"l1.rollup.rollup":                                       "0xfb209827c58283535b744575e11953dcc4bead88",
-		"l1.rollup.sequencer-inbox":                              "0x211e1c4c7f1bf5351ac850ed10fd68cffcf6c21b",
-		"l1.rollup.validator-utils":                              "0x2B081fbaB646D9013f2699BebEf62B7e7d7F0976",
-		"l1.rollup.validator-wallet-creator":                     "0xe05465Aab36ba1277dAE36aa27a7B74830e74DE4",
-		"l1.rollup.deployed-at":                                  15016829,
-		"l2.chain-id":                                            42170,
-		"init.empty":                                             true,
-	}, "."), nil)
-}
-
-func applyArbitrumRollupGoerliTestnetParameters(k *koanf.Koanf) error {
-	return k.Load(confmap.Provider(map[string]interface{}{
-		"persistent.chain":                   "goerli-rollup",
-		"node.forwarding-target":             "https://goerli-rollup.arbitrum.io/rpc",
-		"node.feed.input.url":                "wss://goerli-rollup.arbitrum.io/feed",
-		"l1.chain-id":                        5,
-		"l1.rollup.bridge":                   "0xaf4159a80b6cc41ed517db1c453d1ef5c2e4db72",
-		"l1.rollup.inbox":                    "0x6bebc4925716945d46f0ec336d5c2564f419682c",
-		"l1.rollup.rollup":                   "0x45e5caea8768f42b385a366d3551ad1e0cbfab17",
-		"l1.rollup.sequencer-inbox":          "0x0484a87b144745a2e5b7c359552119b6ea2917a9",
-		"l1.rollup.validator-utils":          "0x344f651fe566a02db939c8657427deb5524ea78e",
-		"l1.rollup.validator-wallet-creator": "0x53eb4f4524b3b9646d41743054230d3f425397b3",
-		"l1.rollup.deployed-at":              7217526,
-		"l2.chain-id":                        421613,
-		"init.empty":                         true,
-	}, "."), nil)
-}
-
-func applyArbitrumRollupRinkebyTestnetParameters(k *koanf.Koanf) error {
-	return k.Load(confmap.Provider(map[string]interface{}{
-		"persistent.chain":                   "rinkeby-nitro",
-		"node.forwarding-target":             "https://rinkeby.arbitrum.io/rpc",
-		"node.feed.input.url":                "wss://rinkeby.arbitrum.io/feed",
-		"l1.chain-id":                        4,
-		"l1.rollup.bridge":                   "0x85c720444e436e1f9407e0c3895d3fe149f41168",
-		"l1.rollup.inbox":                    "0x578BAde599406A8fE3d24Fd7f7211c0911F5B29e",
-		"l1.rollup.rollup":                   "0x71c6093c564eddcfaf03481c3f59f88849f1e644",
-		"l1.rollup.sequencer-inbox":          "0x957c9c64f7c2ce091e56af3f33ab20259096355f",
-		"l1.rollup.validator-utils":          "0x0ea7372338a589e7f0b00e463a53aa464ef04e17",
-		"l1.rollup.validator-wallet-creator": "0x237b8965cebe27108bc1d6b71575c3b070050f7a",
-		"l1.rollup.deployed-at":              11088567,
-		"l2.chain-id":                        421611,
-	}, "."), nil)
-}
-
-func applyArbitrumAnytrustGoerliTestnetParameters(k *koanf.Koanf) error {
-	return k.Load(confmap.Provider(map[string]interface{}{
-		"persistent.chain": "goerli-anytrust",
-		"l1.chain-id":      5,
-	}, "."), nil)
-=======
-func applyChainParameters(k *koanf.Koanf, chainId uint64, l1ChainId uint64, l2ChainInfoFiles []string) (bool, error) {
-	chainInfo, err := chaininfo.ProcessChainInfo(chainId, l2ChainInfoFiles)
-	if err != nil {
-		return false, err
-	}
-	if chainInfo.ChainParameters != nil {
-		if chainInfo.ParentChainId != l1ChainId {
-			return false, fmt.Errorf("ParentId: %d provided in %s for chainId: %d is not equal to l1ChainId: %d provided in commandline", chainInfo.ParentChainId, l2ChainInfoFiles, chainId, l1ChainId)
-		}
-		err = k.Load(rawbytes.Provider(*chainInfo.ChainParameters), json.Parser())
-		if err != nil {
-			return false, err
-		}
-		return true, nil
-	}
-	return false, fmt.Errorf("missing chain parameters for L2 chain ID %v", chainId)
->>>>>>> 737add4a
 }
 
 type OnReloadHook func(old *NodeConfig, new *NodeConfig) error
