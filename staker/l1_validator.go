// Copyright 2021-2022, Offchain Labs, Inc.
// For license information, see https://github.com/nitro/blob/master/LICENSE

package staker

import (
	"context"
	"errors"
	"fmt"
	"math/big"
	"time"

	"github.com/offchainlabs/nitro/arbstate"
	"github.com/offchainlabs/nitro/validator"

	"github.com/ethereum/go-ethereum/accounts/abi/bind"
	"github.com/ethereum/go-ethereum/common"
	"github.com/ethereum/go-ethereum/core/types"
	"github.com/ethereum/go-ethereum/crypto"
	"github.com/ethereum/go-ethereum/log"
	"github.com/offchainlabs/nitro/arbutil"
	"github.com/offchainlabs/nitro/solgen/go/rollupgen"
)

type ConfirmType uint8

const (
	CONFIRM_TYPE_NONE ConfirmType = iota
	CONFIRM_TYPE_VALID
	CONFIRM_TYPE_INVALID
)

type ConflictType uint8

const (
	CONFLICT_TYPE_NONE ConflictType = iota
	CONFLICT_TYPE_FOUND
	CONFLICT_TYPE_INDETERMINATE
	CONFLICT_TYPE_INCOMPLETE
)

type L1Validator struct {
	rollup         *RollupWatcher
	rollupAddress  common.Address
	validatorUtils *rollupgen.ValidatorUtils
	client         arbutil.L1Interface
	builder        *ValidatorTxBuilder
	wallet         ValidatorWalletInterface
	callOpts       bind.CallOpts

	das                arbstate.DataAvailabilityReader
	inboxTracker       InboxTrackerInterface
	txStreamer         TransactionStreamerInterface
	blockValidator     *BlockValidator
	lastWasmModuleRoot common.Hash
}

func NewL1Validator(
	client arbutil.L1Interface,
	wallet ValidatorWalletInterface,
	validatorUtilsAddress common.Address,
	callOpts bind.CallOpts,
	das arbstate.DataAvailabilityReader,
	inboxTracker InboxTrackerInterface,
	txStreamer TransactionStreamerInterface,
	blockValidator *BlockValidator,
) (*L1Validator, error) {
	builder, err := NewValidatorTxBuilder(wallet)
	if err != nil {
		return nil, err
	}
	rollup, err := NewRollupWatcher(wallet.RollupAddress(), builder, callOpts)
	if err != nil {
		return nil, err
	}
	validatorUtils, err := rollupgen.NewValidatorUtils(
		validatorUtilsAddress,
		client,
	)
	if err != nil {
		return nil, err
	}
	return &L1Validator{
		rollup:         rollup,
		rollupAddress:  wallet.RollupAddress(),
		validatorUtils: validatorUtils,
		client:         client,
		builder:        builder,
		wallet:         wallet,
		callOpts:       callOpts,
		das:            das,
		inboxTracker:   inboxTracker,
		txStreamer:     txStreamer,
		blockValidator: blockValidator,
	}, nil
}

func (v *L1Validator) getCallOpts(ctx context.Context) *bind.CallOpts {
	opts := v.callOpts
	opts.Context = ctx
	return &opts
}

func (v *L1Validator) Initialize(ctx context.Context) error {
	err := v.rollup.Initialize(ctx)
	if err != nil {
		return err
	}
	return v.updateBlockValidatorModuleRoot(ctx)
}

func (v *L1Validator) updateBlockValidatorModuleRoot(ctx context.Context) error {
	if v.blockValidator == nil {
		return nil
	}
	moduleRoot, err := v.rollup.WasmModuleRoot(v.getCallOpts(ctx))
	if err != nil {
		return err
	}
	if moduleRoot != v.lastWasmModuleRoot {
		err := v.blockValidator.SetCurrentWasmModuleRoot(moduleRoot)
		if err != nil {
			return err
		}
		v.lastWasmModuleRoot = moduleRoot
	} else if (moduleRoot == common.Hash{}) {
		return errors.New("wasmModuleRoot in rollup is zero")
	}
	return nil
}

func (v *L1Validator) resolveTimedOutChallenges(ctx context.Context) (*types.Transaction, error) {
	challengesToEliminate, _, err := v.validatorUtils.TimedOutChallenges(v.getCallOpts(ctx), v.rollupAddress, 0, 10)
	if err != nil {
		return nil, err
	}
	if len(challengesToEliminate) == 0 {
		return nil, nil
	}
	log.Info("timing out challenges", "count", len(challengesToEliminate))
	return v.wallet.TimeoutChallenges(ctx, challengesToEliminate)
}

func (v *L1Validator) resolveNextNode(ctx context.Context, info *StakerInfo, latestConfirmedNode *uint64) (bool, error) {
	callOpts := v.getCallOpts(ctx)
	confirmType, err := v.validatorUtils.CheckDecidableNextNode(callOpts, v.rollupAddress)
	if err != nil {
		return false, err
	}
	unresolvedNodeIndex, err := v.rollup.FirstUnresolvedNode(callOpts)
	if err != nil {
		return false, err
	}
	switch ConfirmType(confirmType) {
	case CONFIRM_TYPE_INVALID:
		addr := v.wallet.Address()
		if info == nil || addr == nil || info.LatestStakedNode <= unresolvedNodeIndex {
			// We aren't an example of someone staked on a competitor
			return false, nil
		}
		log.Warn("rejecting node", "node", unresolvedNodeIndex)
		_, err = v.rollup.RejectNextNode(v.builder.Auth(ctx), *addr)
		return true, err
	case CONFIRM_TYPE_VALID:
		nodeInfo, err := v.rollup.LookupNode(ctx, unresolvedNodeIndex)
		if err != nil {
			return false, err
		}
		afterGs := nodeInfo.AfterState().GlobalState
		log.Info("confirming node", "node", unresolvedNodeIndex)
		_, err = v.rollup.ConfirmNextNode(v.builder.Auth(ctx), afterGs.BlockHash, afterGs.SendRoot)
		if err != nil {
			return false, err
		}
		*latestConfirmedNode = unresolvedNodeIndex
		return true, nil
	default:
		return false, nil
	}
}

func (v *L1Validator) isRequiredStakeElevated(ctx context.Context) (bool, error) {
	callOpts := v.getCallOpts(ctx)
	requiredStake, err := v.rollup.CurrentRequiredStake(callOpts)
	if err != nil {
		return false, err
	}
	baseStake, err := v.rollup.BaseStake(callOpts)
	if err != nil {
		return false, err
	}
	return requiredStake.Cmp(baseStake) > 0, nil
}

type createNodeAction struct {
	assertion         *Assertion
	prevInboxMaxCount *big.Int
	hash              common.Hash
}

type existingNodeAction struct {
	number uint64
	hash   [32]byte
}

type nodeAction interface{}

type OurStakerInfo struct {
	LatestStakedNode     uint64
	LatestStakedNodeHash common.Hash
	CanProgress          bool
	StakeExists          bool
	*StakerInfo
}

func (v *L1Validator) generateNodeAction(ctx context.Context, stakerInfo *OurStakerInfo, strategy StakerStrategy, makeAssertionInterval time.Duration) (nodeAction, bool, error) {
	startState, prevInboxMaxCount, startStateProposed, err := lookupNodeStartState(ctx, v.rollup, stakerInfo.LatestStakedNode, stakerInfo.LatestStakedNodeHash)
	if err != nil {
		return nil, false, fmt.Errorf("error looking up node %v (hash %v) start state: %w", stakerInfo.LatestStakedNode, stakerInfo.LatestStakedNodeHash, err)
	}

	startStateProposedHeader, err := v.client.HeaderByNumber(ctx, new(big.Int).SetUint64(startStateProposed))
	if err != nil {
		return nil, false, fmt.Errorf("error looking up L1 header of block %v of node start state: %w", startStateProposed, err)
	}
	startStateProposedTime := time.Unix(int64(startStateProposedHeader.Time), 0)

	v.txStreamer.PauseReorgs()
	defer v.txStreamer.ResumeReorgs()

	localBatchCount, err := v.inboxTracker.GetBatchCount()
	if err != nil {
		return nil, false, fmt.Errorf("error getting batch count from inbox tracker: %w", err)
	}
	if localBatchCount < startState.RequiredBatches() || localBatchCount == 0 {
		log.Info("catching up to chain batches", "localBatches", localBatchCount, "target", startState.RequiredBatches())
		return nil, false, nil
	}

	caughtUp, startCount, err := GlobalStateToMsgCount(v.inboxTracker, v.txStreamer, startState.GlobalState)
	if err != nil {
		return nil, false, err
	}
	if !caughtUp {
		target := GlobalStatePosition{
			BatchNumber: startState.GlobalState.Batch,
			PosInBatch:  startState.GlobalState.PosInBatch,
		}
		var current GlobalStatePosition
		head, err := v.txStreamer.GetProcessedMessageCount()
		if err != nil {
			_, current, err = v.blockValidator.GlobalStatePositionsAtCount(head)
		}
<<<<<<< HEAD
		if err != nil {
			log.Info("catching up to chain messages", "target", target)
		} else {
			log.Info("catching up to chain blocks", "target", target, "current", current)
		}
		return nil, false, nil
=======
		latestHeader := v.l2Blockchain.CurrentBlock()
		if latestHeader.Number.Int64() < expectedBlockHeight {
			log.Info("catching up to chain blocks", "localBlocks", latestHeader.Number, "target", expectedBlockHeight)
			return nil, false, nil
		}
		log.Error("unknown start block hash", "hash", startState.GlobalState.BlockHash, "batch", startState.GlobalState.Batch, "pos", startState.GlobalState.PosInBatch)
		return nil, false, errors.New("unknown start block hash")
>>>>>>> 0b32740d
	}

	var validatedCount arbutil.MessageIndex
	var validatedGlobalState validator.GoGlobalState
	if v.blockValidator != nil {
		valInfo, err := v.blockValidator.ReadLastValidatedInfo()
		if err != nil {
			return nil, false, err
		}
		validatedGlobalState = valInfo.GlobalState
		caughtUp, validatedCount, err = GlobalStateToMsgCount(v.inboxTracker, v.txStreamer, valInfo.GlobalState)
		if err != nil {
			return nil, false, fmt.Errorf("%w: not found validated block in blockchain", err)
		}
		if !caughtUp {
			log.Info("catching up to last validated block", "target", valInfo.GlobalState)
			return nil, false, nil
		}
		if err := v.updateBlockValidatorModuleRoot(ctx); err != nil {
			return nil, false, fmt.Errorf("error updating block validator module root: %w", err)
		}
		wasmRootValid := false
		for _, root := range valInfo.WasmRoots {
			if v.lastWasmModuleRoot == root {
				wasmRootValid = true
				break
			}
		}
		if !wasmRootValid {
			return nil, false, fmt.Errorf("wasmroot doesn't match rollup : %v, valid: %v", v.lastWasmModuleRoot, valInfo.WasmRoots)
		}
	} else {
<<<<<<< HEAD
		validatedCount, err = v.txStreamer.GetProcessedMessageCount()
		if err != nil || validatedCount == 0 {
			return nil, false, err
		}
		var batchNum uint64
		messageCount, err := v.inboxTracker.GetBatchMessageCount(localBatchCount - 1)
		if err != nil {
			return nil, false, fmt.Errorf("error getting latest batch %v message count: %w", localBatchCount-1, err)
		}
		if validatedCount >= messageCount {
			batchNum = localBatchCount - 1
			validatedCount = messageCount
		} else {
			batchNum, err = FindBatchContainingMessageIndex(v.inboxTracker, validatedCount-1, localBatchCount)
=======
		lastBlockValidated = v.l2Blockchain.CurrentBlock().Number.Uint64()

		if localBatchCount > 0 {
			messageCount, err := v.inboxTracker.GetBatchMessageCount(localBatchCount - 1)
>>>>>>> 0b32740d
			if err != nil {
				return nil, false, err
			}
		}
		execResult, err := v.txStreamer.ResultAtCount(validatedCount)
		if err != nil {
			return nil, false, err
		}
		_, gsPos, err := GlobalStatePositionsAtCount(v.inboxTracker, validatedCount, batchNum)
		if err != nil {
			return nil, false, fmt.Errorf("%w: failed calculating GSposition for count %d", err, validatedCount)
		}
		validatedGlobalState = buildGlobalState(*execResult, gsPos)
	}

	currentL1BlockNum, err := v.client.BlockNumber(ctx)
	if err != nil {
		return nil, false, fmt.Errorf("error getting latest L1 block number: %w", err)
	}

	l1BlockNumber, err := arbutil.CorrespondingL1BlockNumber(ctx, v.client, currentL1BlockNum)
	if err != nil {
		return nil, false, err
	}

	minAssertionPeriod, err := v.rollup.MinimumAssertionPeriod(v.getCallOpts(ctx))
	if err != nil {
		return nil, false, fmt.Errorf("error getting rollup minimum assertion period: %w", err)
	}

	timeSinceProposed := big.NewInt(int64(l1BlockNumber) - int64(startStateProposed))
	if timeSinceProposed.Cmp(minAssertionPeriod) < 0 {
		// Too soon to assert
		return nil, false, nil
	}

	successorNodes, err := v.rollup.LookupNodeChildren(ctx, stakerInfo.LatestStakedNode, stakerInfo.LatestStakedNodeHash)
	if err != nil {
		return nil, false, fmt.Errorf("error looking up node %v (hash %v) children: %w", stakerInfo.LatestStakedNode, stakerInfo.LatestStakedNodeHash, err)
	}

	var correctNode nodeAction
	wrongNodesExist := false
	if len(successorNodes) > 0 {
		log.Info("examining existing potential successors", "count", len(successorNodes))
	}
	for _, nd := range successorNodes {
		if correctNode != nil && wrongNodesExist {
			// We've found everything we could hope to find
			break
		}
		if correctNode != nil {
			log.Error("found younger sibling to correct assertion (implicitly invalid)", "node", nd.NodeNum)
			wrongNodesExist = true
			continue
		}
		if nd.Assertion.AfterState.MachineStatus != validator.MachineStatusFinished {
			wrongNodesExist = true
			log.Error("Found incorrect assertion: Machine status not finished", "node", nd.NodeNum, "machineStatus", nd.Assertion.AfterState.MachineStatus)
			continue
		}
		afterGS := nd.AfterState().GlobalState
		caughtUp, nodeMsgCount, err := GlobalStateToMsgCount(v.inboxTracker, v.txStreamer, afterGS)
		if errors.Is(err, ErrGlobalStateNotInChain) {
			wrongNodesExist = true
			log.Error("Found incorrect assertion", "node", nd.NodeNum, "err", err)
			continue
		}
		if err != nil {
			return nil, false, fmt.Errorf("error getting block number from global state: %w", err)
		}
		if !caughtUp {
			return nil, false, fmt.Errorf("waiting for node to catch up to assertion blocks. Current: %d target: %v", validatedCount, afterGS)
		}
		if validatedCount < nodeMsgCount {
			return nil, false, fmt.Errorf("waiting for validator to catch up to assertion blocks. %d / %d", validatedCount, nodeMsgCount)
		}
		log.Info(
			"found correct assertion",
			"node", nd.NodeNum,
			"count", validatedCount,
			"blockHash", afterGS.BlockHash,
		)
		correctNode = existingNodeAction{
			number: nd.NodeNum,
			hash:   nd.NodeHash,
		}
	}

	if correctNode != nil || strategy == WatchtowerStrategy {
		return correctNode, wrongNodesExist, nil
	}

	if wrongNodesExist || (strategy >= MakeNodesStrategy && time.Since(startStateProposedTime) >= makeAssertionInterval) {
		// There's no correct node; create one.
		var lastNodeHashIfExists *common.Hash
		if len(successorNodes) > 0 {
			lastNodeHashIfExists = &successorNodes[len(successorNodes)-1].NodeHash
		}
		action, err := v.createNewNodeAction(ctx, stakerInfo, prevInboxMaxCount, startCount, startState, validatedCount, validatedGlobalState, lastNodeHashIfExists)
		if err != nil {
			return nil, wrongNodesExist, fmt.Errorf("error generating create new node action (from pos %d to %d): %w", startCount, validatedCount, err)
		}
		return action, wrongNodesExist, nil
	}

	return nil, wrongNodesExist, nil
}

func (v *L1Validator) createNewNodeAction(
	ctx context.Context,
	stakerInfo *OurStakerInfo,
	prevInboxMaxCount *big.Int,
	startCount arbutil.MessageIndex,
	startState *validator.ExecutionState,
	validatedCount arbutil.MessageIndex,
	validatedGS validator.GoGlobalState,
	lastNodeHashIfExists *common.Hash,
) (nodeAction, error) {
	if !prevInboxMaxCount.IsUint64() {
		return nil, fmt.Errorf("inbox max count %v isn't a uint64", prevInboxMaxCount)
	}
	if validatedCount < startCount {
		// we haven't validated any new blocks
		return nil, nil
	}
	if validatedGS.Batch < prevInboxMaxCount.Uint64() {
		// didn't validate enough batches
		return nil, fmt.Errorf("waiting for validator to validate enough batches %d/%d", validatedGS.Batch, prevInboxMaxCount)
	}
	batchValidated := validatedGS.Batch
	if validatedGS.PosInBatch == 0 {
		batchValidated--
	}
	validatedBatchAcc, err := v.inboxTracker.GetBatchAcc(batchValidated)
	if err != nil {
		return nil, fmt.Errorf("error getting batch %v accumulator: %w", batchValidated, err)
	}

	hasSiblingByte := [1]byte{0}
	prevNum := stakerInfo.LatestStakedNode
	lastHash := stakerInfo.LatestStakedNodeHash
	if lastNodeHashIfExists != nil {
		lastHash = *lastNodeHashIfExists
		hasSiblingByte[0] = 1
	}
	assertionNumBlocks := uint64(validatedCount - startCount)
	assertion := &Assertion{
		BeforeState: startState,
		AfterState: &validator.ExecutionState{
			GlobalState:   validatedGS,
			MachineStatus: validator.MachineStatusFinished,
		},
		NumBlocks: assertionNumBlocks,
	}

	wasmModuleRoot := v.lastWasmModuleRoot
	if v.blockValidator == nil {
		wasmModuleRoot, err = v.rollup.WasmModuleRoot(v.getCallOpts(ctx))
		if err != nil {
			return nil, fmt.Errorf("error rollup wasm module root: %w", err)
		}
	}

	executionHash := assertion.ExecutionHash()
	newNodeHash := crypto.Keccak256Hash(hasSiblingByte[:], lastHash[:], executionHash[:], validatedBatchAcc[:], wasmModuleRoot[:])

	action := createNodeAction{
		assertion:         assertion,
		hash:              newNodeHash,
		prevInboxMaxCount: prevInboxMaxCount,
	}
	log.Info("creating node", "hash", newNodeHash, "lastNode", prevNum, "parentNode", stakerInfo.LatestStakedNode)
	return action, nil
}

// Returns (execution state, inbox max count, L1 block proposed, error)
func lookupNodeStartState(ctx context.Context, rollup *RollupWatcher, nodeNum uint64, nodeHash common.Hash) (*validator.ExecutionState, *big.Int, uint64, error) {
	if nodeNum == 0 {
		creationEvent, err := rollup.LookupCreation(ctx)
		if err != nil {
			return nil, nil, 0, fmt.Errorf("error looking up rollup creation event: %w", err)
		}
		parentChainBlockNumber, err := arbutil.CorrespondingL1BlockNumber(ctx, rollup.client, creationEvent.Raw.BlockNumber)
		if err != nil {
			return nil, nil, 0, err
		}
		return &validator.ExecutionState{
			GlobalState:   validator.GoGlobalState{},
			MachineStatus: validator.MachineStatusFinished,
		}, big.NewInt(1), parentChainBlockNumber, nil
	}
	node, err := rollup.LookupNode(ctx, nodeNum)
	if err != nil {
		return nil, nil, 0, err
	}
	if node.NodeHash != nodeHash {
		return nil, nil, 0, errors.New("looked up starting node but found wrong hash")
	}
	return node.AfterState(), node.InboxMaxCount, node.L1BlockProposed, nil
}<|MERGE_RESOLUTION|>--- conflicted
+++ resolved
@@ -251,22 +251,12 @@
 		if err != nil {
 			_, current, err = v.blockValidator.GlobalStatePositionsAtCount(head)
 		}
-<<<<<<< HEAD
 		if err != nil {
 			log.Info("catching up to chain messages", "target", target)
 		} else {
 			log.Info("catching up to chain blocks", "target", target, "current", current)
 		}
 		return nil, false, nil
-=======
-		latestHeader := v.l2Blockchain.CurrentBlock()
-		if latestHeader.Number.Int64() < expectedBlockHeight {
-			log.Info("catching up to chain blocks", "localBlocks", latestHeader.Number, "target", expectedBlockHeight)
-			return nil, false, nil
-		}
-		log.Error("unknown start block hash", "hash", startState.GlobalState.BlockHash, "batch", startState.GlobalState.Batch, "pos", startState.GlobalState.PosInBatch)
-		return nil, false, errors.New("unknown start block hash")
->>>>>>> 0b32740d
 	}
 
 	var validatedCount arbutil.MessageIndex
@@ -299,7 +289,6 @@
 			return nil, false, fmt.Errorf("wasmroot doesn't match rollup : %v, valid: %v", v.lastWasmModuleRoot, valInfo.WasmRoots)
 		}
 	} else {
-<<<<<<< HEAD
 		validatedCount, err = v.txStreamer.GetProcessedMessageCount()
 		if err != nil || validatedCount == 0 {
 			return nil, false, err
@@ -314,12 +303,6 @@
 			validatedCount = messageCount
 		} else {
 			batchNum, err = FindBatchContainingMessageIndex(v.inboxTracker, validatedCount-1, localBatchCount)
-=======
-		lastBlockValidated = v.l2Blockchain.CurrentBlock().Number.Uint64()
-
-		if localBatchCount > 0 {
-			messageCount, err := v.inboxTracker.GetBatchMessageCount(localBatchCount - 1)
->>>>>>> 0b32740d
 			if err != nil {
 				return nil, false, err
 			}
