--- conflicted
+++ resolved
@@ -19,11 +19,7 @@
 	"github.com/offchainlabs/nitro/validator"
 
 	"github.com/ethereum/go-ethereum/common"
-<<<<<<< HEAD
 	"github.com/ethereum/go-ethereum/core/state"
-	"github.com/ethereum/go-ethereum/core/types"
-=======
->>>>>>> a20a1c70
 	"github.com/ethereum/go-ethereum/ethdb"
 	"github.com/ethereum/go-ethereum/log"
 	"github.com/ethereum/go-ethereum/node"
@@ -170,12 +166,8 @@
 	// Has batch when created - others could be added on record
 	BatchInfo []validator.BatchInfo
 	// Valid since Ready
-<<<<<<< HEAD
-	Preimages  map[common.Hash][]byte
+	Preimages  map[arbutil.PreimageType]map[common.Hash][]byte
 	UserWasms  state.UserWasms
-=======
-	Preimages  map[arbutil.PreimageType]map[common.Hash][]byte
->>>>>>> a20a1c70
 	DelayedMsg []byte
 }
 
@@ -409,11 +401,7 @@
 	if err != nil {
 		return nil, err
 	}
-<<<<<<< HEAD
-	entry, err := newValidationEntry(pos, start, end, msg, seqMsg, prevDelayed, v.streamer.ChainConfig())
-=======
-	entry, err := newValidationEntry(pos, start, end, msg, seqMsg, batchBlockHash, prevDelayed)
->>>>>>> a20a1c70
+	entry, err := newValidationEntry(pos, start, end, msg, seqMsg, batchBlockHash, prevDelayed, v.streamer.ChainConfig())
 	if err != nil {
 		return nil, err
 	}
