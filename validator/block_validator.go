--- conflicted
+++ resolved
@@ -388,26 +388,16 @@
 		}
 	})()
 	log.Info("starting validation for block", "blockNr", entry.BlockNumber)
-<<<<<<< HEAD
 	for _, moduleRoot := range validationStatus.ModuleRoots {
 		gsEnd, delayedMsg, err := v.executeBlock(ctx, entry, preimages, seqMsg, moduleRoot)
 		if err != nil {
-			log.Error("Validation of block failed", "err", err)
+			if !errors.Is(err, context.Canceled) && !errors.Is(err, context.DeadlineExceeded) {
+				log.Error("Validation of block failed", "err", err)
+			}
 			return
 		}
 		gsExpected := entry.expectedEnd()
 		resultValid := gsEnd == gsExpected
-=======
-	gsEnd, delayedMsg, err := v.executeBlock(ctx, entry, preimages, seqMsg, v.validateWasmModuleRoot)
-	if err != nil {
-		if !errors.Is(err, context.Canceled) && !errors.Is(err, context.DeadlineExceeded) {
-			log.Error("Validation of block failed", "err", err)
-		}
-		return
-	}
-	gsExpected := entry.expectedEnd()
-	resultValid := gsEnd == gsExpected
->>>>>>> a961c89b
 
 		writeThisBlock := false
 		if !resultValid {
