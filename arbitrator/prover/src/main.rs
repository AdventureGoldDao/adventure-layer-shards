--- conflicted
+++ resolved
@@ -336,7 +336,6 @@
         serde_json::to_writer_pretty(out, &proofs)?;
     }
 
-<<<<<<< HEAD
     if opts.profile_run {
         let mut sum = SimpleProfile::default();
         while let Some((module, func, profile)) = func_stack.pop() {
@@ -460,11 +459,10 @@
             out.flush()?;
         }
     }
-=======
+
     if opts.require_success && mach.get_status() != MachineStatus::Finished {
         std::process::exit(1);
     }
 
->>>>>>> 3acf3fd8
     Ok(())
 }