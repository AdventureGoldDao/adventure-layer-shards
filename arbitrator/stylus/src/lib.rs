--- conflicted
+++ resolved
@@ -101,88 +101,12 @@
     }
 }
 
-<<<<<<< HEAD
-#[derive(Clone, Copy, Debug, PartialEq, Eq)]
-#[repr(u8)]
-pub enum GoApiStatus {
-    Success,
-    Failure,
-}
-
-impl From<GoApiStatus> for UserOutcomeKind {
-    fn from(value: GoApiStatus) -> Self {
-        match value {
-            GoApiStatus::Success => UserOutcomeKind::Success,
-            GoApiStatus::Failure => UserOutcomeKind::Revert,
-        }
-    }
-}
-
-#[repr(C)]
-pub struct GoApi {
-    pub address_balance:
-        unsafe extern "C" fn(id: usize, address: Bytes20, evm_cost: *mut u64) -> Bytes32, // value
-    pub address_code_hash:
-        unsafe extern "C" fn(id: usize, address: Bytes20, evm_cost: *mut u64) -> Bytes32, // value
-    pub block_hash: unsafe extern "C" fn(id: usize, block: Bytes32, evm_cost: *mut u64) -> Bytes32, // value
-    pub get_bytes32: unsafe extern "C" fn(id: usize, key: Bytes32, evm_cost: *mut u64) -> Bytes32, // value
-    pub set_bytes32: unsafe extern "C" fn(
-        id: usize,
-        key: Bytes32,
-        value: Bytes32,
-        evm_cost: *mut u64,
-        error: *mut RustVec,
-    ) -> GoApiStatus,
-    pub contract_call: unsafe extern "C" fn(
-        id: usize,
-        contract: Bytes20,
-        calldata: *mut RustVec,
-        gas: *mut u64,
-        value: Bytes32,
-        return_data_len: *mut u32,
-    ) -> GoApiStatus,
-    pub delegate_call: unsafe extern "C" fn(
-        id: usize,
-        contract: Bytes20,
-        calldata: *mut RustVec,
-        gas: *mut u64,
-        return_data_len: *mut u32,
-    ) -> GoApiStatus,
-    pub static_call: unsafe extern "C" fn(
-        id: usize,
-        contract: Bytes20,
-        calldata: *mut RustVec,
-        gas: *mut u64,
-        return_data_len: *mut u32,
-    ) -> GoApiStatus,
-    pub create1: unsafe extern "C" fn(
-        id: usize,
-        code: *mut RustVec,
-        endowment: Bytes32,
-        gas: *mut u64,
-        return_data_len: *mut u32,
-    ) -> GoApiStatus,
-    pub create2: unsafe extern "C" fn(
-        id: usize,
-        code: *mut RustVec,
-        endowment: Bytes32,
-        salt: Bytes32,
-        gas: *mut u64,
-        return_data_len: *mut u32,
-    ) -> GoApiStatus,
-    pub get_return_data: unsafe extern "C" fn(id: usize, output: *mut RustVec),
-    pub emit_log: unsafe extern "C" fn(id: usize, data: *mut RustVec, topics: usize) -> GoApiStatus,
-    pub id: usize,
-}
-
-=======
 /// Calls a compiled user program.
 ///
 /// # Safety
 ///
 /// `module` must represent a valid module produced from `stylus_compile`.
 /// `output` and `gas` must not be null.
->>>>>>> 89def1a8
 #[no_mangle]
 pub unsafe extern "C" fn stylus_call(
     module: GoSliceData,
