//
// Copyright 2021, Offchain Labs, Inc. All rights reserved.
//

package arbos

import (
	"errors"
	"math/big"

	"github.com/ethereum/go-ethereum/common"
	"github.com/ethereum/go-ethereum/core/rawdb"
	"github.com/ethereum/go-ethereum/core/state"
	"github.com/ethereum/go-ethereum/core/vm"
	"github.com/ethereum/go-ethereum/crypto"
)

type EvmStorage interface {
	Get(key common.Hash) common.Hash
	Set(key common.Hash, value common.Hash)
	Swap(key common.Hash, value common.Hash) common.Hash
}

type GethEvmStorage struct {
	account common.Address
	db      vm.StateDB
}

// Use a Geth database to create an evm key-value store
func NewGethEvmStorage(statedb vm.StateDB) *GethEvmStorage {
	return &GethEvmStorage{
		account: common.HexToAddress("0xA4B05FFFFFFFFFFFFFFFFFFFFFFFFFFFFFFFFFFF"),
		db:      statedb,
	}
}

// Use Geth's memory-backed database to create an evm key-value store
func NewMemoryBackingEvmStorage() *GethEvmStorage {
	raw := rawdb.NewMemoryDatabase()
	db := state.NewDatabase(raw)
	statedb, err := state.New(common.Hash{}, db, nil)
	if err != nil {
		panic("failed to init empty statedb")
	}
	return NewGethEvmStorage(statedb)
}

func (store *GethEvmStorage) Get(key common.Hash) common.Hash {
	return store.db.GetState(store.account, key)
}

func (store *GethEvmStorage) Set(key common.Hash, value common.Hash) {
	store.db.SetState(store.account, key, value)
}

func (store *GethEvmStorage) Swap(key common.Hash, newValue common.Hash) common.Hash {
	oldValue := store.Get(key)
	store.Set(key, newValue)
	return oldValue
}

func IntToHash(val int64) common.Hash {
	return common.BigToHash(big.NewInt(val))
}

func hashPlusInt(x common.Hash, y int64) common.Hash {
	return common.BigToHash(new(big.Int).Add(x.Big(), big.NewInt(y))) //BUGBUG: BigToHash(x) converts abs(x) to a Hash
}

type ArbosState struct {
<<<<<<< HEAD
	formatVersion     *big.Int
	nextAlloc         *common.Hash
	gasPool           *StorageBackedInt64
	smallGasPool      *StorageBackedInt64
	gasPriceWei       *big.Int
	lastTimestampSeen *big.Int
	l1PricingState    *L1PricingState
	backingStorage    EvmStorage
=======
	formatVersion   *big.Int
	nextAlloc       *common.Hash
	gasPool         *StorageBackedInt64
	smallGasPool    *StorageBackedInt64
	gasPriceWei     *big.Int
	retryableQueue  *QueueInStorage
	validRetryables EvmStorage
	backingStorage  EvmStorage
	timesstamp      uint64
>>>>>>> ee330b38
}

func OpenArbosState(stateDB vm.StateDB, timestamp uint64) *ArbosState {
	backingStorage := NewGethEvmStorage(stateDB)

	for tryStorageUpgrade(backingStorage) {
	}

	return &ArbosState{
		nil,
		nil,
		nil,
		nil,
		nil,
		nil,
		nil,
		backingStorage,
		timestamp,
	}
}

func tryStorageUpgrade(backingStorage EvmStorage) bool {
	formatVersion := backingStorage.Get(IntToHash(0))
	switch formatVersion {
	case IntToHash(0):
		upgrade_0_to_1(backingStorage)
		return true
	default:
		return false
	}
}

var (
<<<<<<< HEAD
	versionKey       = IntToHash(0)
	storageOffsetKey = IntToHash(1)
	gasPoolKey       = IntToHash(2)
	smallGasPoolKey  = IntToHash(3)
	gasPriceKey      = IntToHash(4)
	lastTimestampKey = IntToHash(5)
	l1PricingKey     = IntToHash(6)
=======
	versionKey                 = IntToHash(0)
	storageOffsetKey           = IntToHash(1)
	gasPoolKey                 = IntToHash(2)
	smallGasPoolKey            = IntToHash(3)
	gasPriceKey                = IntToHash(4)
	lastTimestampKey           = IntToHash(5)
	retryableQueueKey          = IntToHash(6)
	validRetryableSetUniqueKey = common.BytesToHash(crypto.Keccak256([]byte("Arbitrum ArbOS valid retryable set unique key")))
>>>>>>> ee330b38
)

func upgrade_0_to_1(backingStorage EvmStorage) {
	backingStorage.Set(versionKey, IntToHash(1))
	backingStorage.Set(storageOffsetKey, crypto.Keccak256Hash([]byte("Arbitrum ArbOS storage allocation start point")))
	backingStorage.Set(gasPoolKey, IntToHash(GasPoolMax))
	backingStorage.Set(smallGasPoolKey, IntToHash(SmallGasPoolMax))
	backingStorage.Set(gasPriceKey, IntToHash(1000000000)) // 1 gwei
	backingStorage.Set(lastTimestampKey, IntToHash(0))
<<<<<<< HEAD
	backingStorage.Set(l1PricingKey, IntToHash(0))
=======
	backingStorage.Set(retryableQueueKey, IntToHash(0))
>>>>>>> ee330b38
}

func (state *ArbosState) FormatVersion() *big.Int {
	if state.formatVersion == nil {
		state.formatVersion = state.backingStorage.Get(versionKey).Big()
	}
	return state.formatVersion
}

func (state *ArbosState) SetFormatVersion(val *big.Int) {
	state.formatVersion = val
	state.backingStorage.Set(versionKey, common.BigToHash(state.formatVersion))
}

func (state *ArbosState) AllocateEmptyStorageOffset() *common.Hash {
	if state.nextAlloc == nil {
		val := state.backingStorage.Get(storageOffsetKey)
		state.nextAlloc = &val
	}
	ret := state.nextAlloc
	nextAlloc := crypto.Keccak256Hash(state.nextAlloc.Bytes())
	state.nextAlloc = &nextAlloc
	state.backingStorage.Set(storageOffsetKey, nextAlloc)
	return ret
}

func (state *ArbosState) GasPool() int64 {
	if state.gasPool == nil {
		state.gasPool = OpenStorageBackedInt64(state.backingStorage, gasPoolKey)
	}
	return state.gasPool.Get()
}

func (state *ArbosState) SetGasPool(val int64) {
	if state.gasPool == nil {
		state.gasPool = OpenStorageBackedInt64(state.backingStorage, gasPoolKey)
	}
	state.gasPool.Set(val)
}

func (state *ArbosState) SmallGasPool() int64 {
	if state.smallGasPool == nil {
		state.smallGasPool = OpenStorageBackedInt64(state.backingStorage, smallGasPoolKey)
	}
	return state.smallGasPool.Get()
}

func (state *ArbosState) SetSmallGasPool(val int64) {
	if state.smallGasPool == nil {
		state.smallGasPool = OpenStorageBackedInt64(state.backingStorage, smallGasPoolKey)
	}
	state.smallGasPool.Set(val)
}

func (state *ArbosState) GasPriceWei() *big.Int {
	if state.gasPriceWei == nil {
		state.gasPriceWei = state.backingStorage.Get(gasPriceKey).Big()
	}
	return state.gasPriceWei
}

func (state *ArbosState) SetGasPriceWei(val *big.Int) {
	state.gasPriceWei = val
	state.backingStorage.Set(gasPriceKey, common.BigToHash(val))
}

func (state *ArbosState) RetryableQueue() *QueueInStorage {
	if state.retryableQueue == nil {
		queueOffset := state.backingStorage.Get(retryableQueueKey)
		if queueOffset == IntToHash(0) {
			queue := AllocateQueueInStorage(state)
			queueOffset = queue.segment.offset
			state.backingStorage.Set(retryableQueueKey, queueOffset)
		}
		state.retryableQueue = OpenQueueInStorage(state, queueOffset)
	}
	return state.retryableQueue
}

<<<<<<< HEAD
func (state *ArbosState) L1PricingState() *L1PricingState {
	if state.l1PricingState == nil {
		offset := state.backingStorage.Get(l1PricingKey)
		if offset == (common.Hash{}) {
			l1PricingState, offset := AllocateL1PricingState(state)
			state.l1PricingState = l1PricingState
			state.backingStorage.Set(l1PricingKey, offset)
		} else {
			state.l1PricingState = OpenL1PricingState(offset, state)
		}
	}
	return state.l1PricingState
}

func (state *ArbosState) SetLastTimestampSeen(val *big.Int) {
	state.lastTimestampSeen = val
	state.backingStorage.Set(lastTimestampKey, common.BigToHash(val))
=======
func (state *ArbosState) ValidRetryablesSet() EvmStorage {
	// This is a virtual storage (KVS) that we use to keep track of which ids are ids of valid retryables.
	// We need this because untrusted users will be submitting ids, and we need to check them for validity, so that
	//     we don't treat some maliciously chosen segment of our storage as a valid retryable.
	return NewVirtualStorage(state.backingStorage, validRetryableSetUniqueKey)
>>>>>>> ee330b38
}

func (state *ArbosState) AllocateSegment(size uint64) (*StorageSegment, error) {
	if size > MaxSizedSegmentSize {
		return nil, errors.New("requested segment size too large")
	}

	offset := state.AllocateEmptyStorageOffset()

	return state.AllocateSegmentAtOffset(size, *offset)
}

func (state *ArbosState) AllocateSegmentAtOffset(size uint64, offset common.Hash) (*StorageSegment, error) {
	// caller is responsible for checking that size is in bounds

	state.backingStorage.Set(offset, IntToHash(int64(size)))

	return &StorageSegment{
		offset,
		size,
		state.backingStorage,
	}, nil
}

func (state *ArbosState) SegmentExists(offset common.Hash) bool {
	return state.backingStorage.Get(offset).Big().Cmp(big.NewInt(0)) == 0
}

func (state *ArbosState) OpenSegment(offset common.Hash) *StorageSegment {
	rawSize := state.backingStorage.Get(offset)
	bigSize := rawSize.Big()
	if bigSize.Cmp(big.NewInt(0)) == 0 {
		// segment has been deleted
		return nil
	}
	if !bigSize.IsUint64() {
		panic("not a valid state segment")
	}
	size := bigSize.Uint64()
	if size == 0 {
		panic("state segment invalid or was deleted")
	}
	if size > MaxSizedSegmentSize {
		panic("state segment size invalid")
	}
	return &StorageSegment{
		offset,
		size,
		state.backingStorage,
	}
}

func (state *ArbosState) AllocateSegmentForBytes(buf []byte) *StorageSegment {
	sizeWords := (len(buf) + 31) / 32
	seg, err := state.AllocateSegment(uint64(1 + sizeWords))
	if err != nil {
		panic(err)
	}

	seg.WriteBytes(buf)

	return seg
}

func (state *ArbosState) AllocateSegmentAtOffsetForBytes(buf []byte, offset common.Hash) *StorageSegment {
	sizeWords := (len(buf) + 31) / 32
	seg, err := state.AllocateSegmentAtOffset(uint64(1+sizeWords), offset)
	if err != nil {
		panic(err)
	}

<<<<<<< HEAD
=======
	seg.WriteBytes(buf)

	return seg
}

>>>>>>> ee330b38
// StorageBackedInt64 exists because the conversions between common.Hash and big.Int that is provided by
//     go-ethereum don't handle negative values cleanly.  This class hides that complexity.
type StorageBackedInt64 struct {
	storage EvmStorage
	offset  common.Hash
	cache   *int64
}

func OpenStorageBackedInt64(storage EvmStorage, offset common.Hash) *StorageBackedInt64 {
	return &StorageBackedInt64{storage, offset, nil}
}

func (sbi *StorageBackedInt64) Get() int64 {
	if sbi.cache == nil {
		raw := sbi.storage.Get(sbi.offset).Big()
		if raw.Bit(255) != 0 {
			raw = new(big.Int).SetBit(raw, 255, 0)
			raw = new(big.Int).Neg(raw)
		}
		if !raw.IsInt64() {
			panic("expected int64 compatible value in storage")
		}
		i := raw.Int64()
		sbi.cache = &i
	}
	return *sbi.cache
}

func (sbi *StorageBackedInt64) Set(value int64) {
	i := value
	sbi.cache = &i
	var bigValue *big.Int
	if value >= 0 {
		bigValue = big.NewInt(value)
	} else {
		bigValue = new(big.Int).SetBit(big.NewInt(-value), 255, 1)
	}
	sbi.storage.Set(sbi.offset, common.BigToHash(bigValue))
}<|MERGE_RESOLUTION|>--- conflicted
+++ resolved
@@ -68,26 +68,16 @@
 }
 
 type ArbosState struct {
-<<<<<<< HEAD
-	formatVersion     *big.Int
-	nextAlloc         *common.Hash
-	gasPool           *StorageBackedInt64
-	smallGasPool      *StorageBackedInt64
-	gasPriceWei       *big.Int
-	lastTimestampSeen *big.Int
-	l1PricingState    *L1PricingState
-	backingStorage    EvmStorage
-=======
 	formatVersion   *big.Int
 	nextAlloc       *common.Hash
 	gasPool         *StorageBackedInt64
 	smallGasPool    *StorageBackedInt64
 	gasPriceWei     *big.Int
+	l1PricingState   *L1PricingState
 	retryableQueue  *QueueInStorage
 	validRetryables EvmStorage
 	backingStorage  EvmStorage
-	timesstamp      uint64
->>>>>>> ee330b38
+	timestamp      uint64
 }
 
 func OpenArbosState(stateDB vm.StateDB, timestamp uint64) *ArbosState {
@@ -97,6 +87,7 @@
 	}
 
 	return &ArbosState{
+		nil,
 		nil,
 		nil,
 		nil,
@@ -121,24 +112,14 @@
 }
 
 var (
-<<<<<<< HEAD
 	versionKey       = IntToHash(0)
 	storageOffsetKey = IntToHash(1)
 	gasPoolKey       = IntToHash(2)
 	smallGasPoolKey  = IntToHash(3)
 	gasPriceKey      = IntToHash(4)
-	lastTimestampKey = IntToHash(5)
+	retryableQueueKey = IntToHash(5)
 	l1PricingKey     = IntToHash(6)
-=======
-	versionKey                 = IntToHash(0)
-	storageOffsetKey           = IntToHash(1)
-	gasPoolKey                 = IntToHash(2)
-	smallGasPoolKey            = IntToHash(3)
-	gasPriceKey                = IntToHash(4)
-	lastTimestampKey           = IntToHash(5)
-	retryableQueueKey          = IntToHash(6)
 	validRetryableSetUniqueKey = common.BytesToHash(crypto.Keccak256([]byte("Arbitrum ArbOS valid retryable set unique key")))
->>>>>>> ee330b38
 )
 
 func upgrade_0_to_1(backingStorage EvmStorage) {
@@ -147,12 +128,8 @@
 	backingStorage.Set(gasPoolKey, IntToHash(GasPoolMax))
 	backingStorage.Set(smallGasPoolKey, IntToHash(SmallGasPoolMax))
 	backingStorage.Set(gasPriceKey, IntToHash(1000000000)) // 1 gwei
-	backingStorage.Set(lastTimestampKey, IntToHash(0))
-<<<<<<< HEAD
 	backingStorage.Set(l1PricingKey, IntToHash(0))
-=======
 	backingStorage.Set(retryableQueueKey, IntToHash(0))
->>>>>>> ee330b38
 }
 
 func (state *ArbosState) FormatVersion() *big.Int {
@@ -232,7 +209,6 @@
 	return state.retryableQueue
 }
 
-<<<<<<< HEAD
 func (state *ArbosState) L1PricingState() *L1PricingState {
 	if state.l1PricingState == nil {
 		offset := state.backingStorage.Get(l1PricingKey)
@@ -247,16 +223,15 @@
 	return state.l1PricingState
 }
 
-func (state *ArbosState) SetLastTimestampSeen(val *big.Int) {
-	state.lastTimestampSeen = val
-	state.backingStorage.Set(lastTimestampKey, common.BigToHash(val))
-=======
+func (state *ArbosState) SetLastTimestampSeen(val uint64) {
+	state.timestamp = val
+}
+
 func (state *ArbosState) ValidRetryablesSet() EvmStorage {
 	// This is a virtual storage (KVS) that we use to keep track of which ids are ids of valid retryables.
 	// We need this because untrusted users will be submitting ids, and we need to check them for validity, so that
 	//     we don't treat some maliciously chosen segment of our storage as a valid retryable.
 	return NewVirtualStorage(state.backingStorage, validRetryableSetUniqueKey)
->>>>>>> ee330b38
 }
 
 func (state *ArbosState) AllocateSegment(size uint64) (*StorageSegment, error) {
@@ -327,15 +302,11 @@
 	if err != nil {
 		panic(err)
 	}
-
-<<<<<<< HEAD
-=======
 	seg.WriteBytes(buf)
 
 	return seg
 }
 
->>>>>>> ee330b38
 // StorageBackedInt64 exists because the conversions between common.Hash and big.Int that is provided by
 //     go-ethereum don't handle negative values cleanly.  This class hides that complexity.
 type StorageBackedInt64 struct {
