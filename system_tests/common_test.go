// Copyright 2021-2022, Offchain Labs, Inc.
// For license information, see https://github.com/nitro/blob/master/LICENSE

package arbtest

import (
	"bytes"
	"context"
	"encoding/hex"
	"encoding/json"
	"math/big"
	"net"
	"os"
	"strconv"
	"testing"
	"time"

	"github.com/offchainlabs/nitro/arbos/arbostypes"
	"github.com/offchainlabs/nitro/arbos/util"
	"github.com/offchainlabs/nitro/arbstate"
	"github.com/offchainlabs/nitro/blsSignatures"
	"github.com/offchainlabs/nitro/cmd/chaininfo"
	"github.com/offchainlabs/nitro/cmd/genericconf"
	"github.com/offchainlabs/nitro/das"
	"github.com/offchainlabs/nitro/execution/gethexec"
	"github.com/offchainlabs/nitro/util/arbmath"
	"github.com/offchainlabs/nitro/util/headerreader"
	"github.com/offchainlabs/nitro/util/signature"
	"github.com/offchainlabs/nitro/validator/server_api"
	"github.com/offchainlabs/nitro/validator/server_common"
	"github.com/offchainlabs/nitro/validator/valnode"

	"github.com/ethereum/go-ethereum/accounts/abi/bind"
	"github.com/ethereum/go-ethereum/accounts/keystore"
	"github.com/ethereum/go-ethereum/common"
	"github.com/ethereum/go-ethereum/core"
	"github.com/ethereum/go-ethereum/core/types"
	"github.com/ethereum/go-ethereum/eth"
	"github.com/ethereum/go-ethereum/eth/ethconfig"
	"github.com/ethereum/go-ethereum/eth/filters"
	"github.com/ethereum/go-ethereum/ethclient"
	"github.com/ethereum/go-ethereum/ethdb"
	"github.com/ethereum/go-ethereum/log"
	"github.com/ethereum/go-ethereum/node"
	"github.com/ethereum/go-ethereum/params"
	"github.com/ethereum/go-ethereum/rpc"

	"github.com/offchainlabs/nitro/arbnode"
	"github.com/offchainlabs/nitro/arbos"
	"github.com/offchainlabs/nitro/arbutil"
	_ "github.com/offchainlabs/nitro/nodeInterface"
	"github.com/offchainlabs/nitro/solgen/go/bridgegen"
	"github.com/offchainlabs/nitro/solgen/go/mocksgen"
	"github.com/offchainlabs/nitro/solgen/go/precompilesgen"
	"github.com/offchainlabs/nitro/statetransfer"
	"github.com/offchainlabs/nitro/util/testhelpers"
)

type info = *BlockchainTestInfo
type client = arbutil.L1Interface

type SecondNodeParams struct {
	nodeConfig  *arbnode.Config
	execConfig  *gethexec.Config
	stackConfig *node.Config
	dasConfig   *das.DataAvailabilityConfig
	initData    *statetransfer.ArbosInitializationInfo
}

type TestClient struct {
	ctx           context.Context
	Client        *ethclient.Client
	L1Backend     *eth.Ethereum
	Stack         *node.Node
	ConsensusNode *arbnode.Node
	ExecNode      *gethexec.ExecutionNode

	// having cleanup() field makes cleanup customizable from default cleanup methods after calling build
	cleanup func()
}

func NewTestClient(ctx context.Context) *TestClient {
	return &TestClient{ctx: ctx}
}

func (tc *TestClient) SendSignedTx(t *testing.T, l2Client *ethclient.Client, transaction *types.Transaction, lInfo info) *types.Receipt {
	return SendSignedTxViaL1(t, tc.ctx, lInfo, tc.Client, l2Client, transaction)
}

func (tc *TestClient) SendUnsignedTx(t *testing.T, l2Client *ethclient.Client, transaction *types.Transaction, lInfo info) *types.Receipt {
	return SendUnsignedTxViaL1(t, tc.ctx, lInfo, tc.Client, l2Client, transaction)
}

func (tc *TestClient) TransferBalance(t *testing.T, from string, to string, amount *big.Int, lInfo info) (*types.Transaction, *types.Receipt) {
	return TransferBalanceTo(t, from, lInfo.GetAddress(to), amount, lInfo, tc.Client, tc.ctx)
}

func (tc *TestClient) TransferBalanceTo(t *testing.T, from string, to common.Address, amount *big.Int, lInfo info) (*types.Transaction, *types.Receipt) {
	return TransferBalanceTo(t, from, to, amount, lInfo, tc.Client, tc.ctx)
}

func (tc *TestClient) GetBalance(t *testing.T, account common.Address) *big.Int {
	return GetBalance(t, tc.ctx, tc.Client, account)
}

func (tc *TestClient) GetBaseFeeAt(t *testing.T, blockNum *big.Int) *big.Int {
	return GetBaseFeeAt(t, tc.Client, tc.ctx, blockNum)
}

func (tc *TestClient) SendWaitTestTransactions(t *testing.T, txs []*types.Transaction) {
	SendWaitTestTransactions(t, tc.ctx, tc.Client, txs)
}

func (tc *TestClient) DeploySimple(t *testing.T, auth bind.TransactOpts) (common.Address, *mocksgen.Simple) {
	return deploySimple(t, tc.ctx, auth, tc.Client)
}

type NodeBuilder struct {
	// NodeBuilder configuration
	ctx           context.Context
	chainConfig   *params.ChainConfig
	nodeConfig    *arbnode.Config
	execConfig    *gethexec.Config
	l1StackConfig *node.Config
	l2StackConfig *node.Config
	L1Info        info
	L2Info        info

	// L1, L2 Node parameters
	dataDir       string
	isSequencer   bool
	takeOwnership bool
	withL1        bool

	// Created nodes
	L1 *TestClient
	L2 *TestClient
}

func NewNodeBuilder(ctx context.Context) *NodeBuilder {
	return &NodeBuilder{ctx: ctx}
}

func (b *NodeBuilder) DefaultConfig(t *testing.T, withL1 bool) *NodeBuilder {
	// most used values across current tests are set here as default
	b.withL1 = withL1
	if withL1 {
		b.isSequencer = true
		b.nodeConfig = arbnode.ConfigDefaultL1Test()
	} else {
		b.takeOwnership = true
		b.nodeConfig = arbnode.ConfigDefaultL2Test()
	}
	b.chainConfig = params.ArbitrumDevTestChainConfig()
	b.L1Info = NewL1TestInfo(t)
	b.L2Info = NewArbTestInfo(t, b.chainConfig.ChainID)
	b.dataDir = t.TempDir()
	b.l1StackConfig = createStackConfigForTest(b.dataDir)
	b.l2StackConfig = createStackConfigForTest(b.dataDir)
	b.execConfig = gethexec.ConfigDefaultTest()
	return b
}

func (b *NodeBuilder) Build(t *testing.T) func() {
	if b.withL1 {
		l1, l2 := NewTestClient(b.ctx), NewTestClient(b.ctx)
		b.L2Info, l2.ConsensusNode, l2.Client, l2.Stack, b.L1Info, l1.L1Backend, l1.Client, l1.Stack =
			createTestNodeOnL1WithConfigImpl(t, b.ctx, b.isSequencer, b.nodeConfig, b.execConfig, b.chainConfig, b.l2StackConfig, b.L2Info)
		b.L1, b.L2 = l1, l2
		b.L1.cleanup = func() { requireClose(t, b.L1.Stack) }
	} else {
		l2 := NewTestClient(b.ctx)
		b.L2Info, l2.ConsensusNode, l2.Client =
			CreateTestL2WithConfig(t, b.ctx, b.L2Info, b.nodeConfig, b.execConfig, b.takeOwnership)
		b.L2 = l2
	}
	b.L2.ExecNode = getExecNode(t, b.L2.ConsensusNode)
	b.L2.cleanup = func() { b.L2.ConsensusNode.StopAndWait() }
	return func() {
		b.L2.cleanup()
		if b.L1 != nil && b.L1.cleanup != nil {
			b.L1.cleanup()
		}
	}
}

func (b *NodeBuilder) Build2ndNode(t *testing.T, params *SecondNodeParams) (*TestClient, func()) {
	if b.L2 == nil {
		t.Fatal("builder did not previously build a L2 Node")
	}
	if b.withL1 && b.L1 == nil {
		t.Fatal("builder did not previously build a L1 Node")
	}
	if params.nodeConfig == nil {
		params.nodeConfig = arbnode.ConfigDefaultL1NonSequencerTest()
	}
	if params.dasConfig != nil {
		params.nodeConfig.DataAvailability = *params.dasConfig
	}
	if params.stackConfig == nil {
		params.stackConfig = b.l2StackConfig
		// should use different dataDir from the previously used ones
		params.stackConfig.DataDir = t.TempDir()
	}
	if params.initData == nil {
		params.initData = &b.L2Info.ArbInitData
	}
	if params.execConfig == nil {
		params.execConfig = b.execConfig
	}

	l2 := NewTestClient(b.ctx)
	l2.Client, l2.ConsensusNode =
		Create2ndNodeWithConfig(t, b.ctx, b.L2.ConsensusNode, b.L1.Stack, b.L1Info, params.initData, params.nodeConfig, params.execConfig, params.stackConfig)
	l2.cleanup = func() { l2.ConsensusNode.StopAndWait() }
	return l2, func() { l2.cleanup() }
}

func (b *NodeBuilder) BridgeBalance(t *testing.T, account string, amount *big.Int) (*types.Transaction, *types.Receipt) {
	return BridgeBalance(t, account, amount, b.L1Info, b.L2Info, b.L1.Client, b.L2.Client, b.ctx)
}

func SendWaitTestTransactions(t *testing.T, ctx context.Context, client client, txs []*types.Transaction) {
	t.Helper()
	for _, tx := range txs {
		Require(t, client.SendTransaction(ctx, tx))
	}
	for _, tx := range txs {
		_, err := EnsureTxSucceeded(ctx, client, tx)
		Require(t, err)
	}
}

func TransferBalance(
	t *testing.T, from, to string, amount *big.Int, l2info info, client client, ctx context.Context,
) (*types.Transaction, *types.Receipt) {
	t.Helper()
	return TransferBalanceTo(t, from, l2info.GetAddress(to), amount, l2info, client, ctx)
}

func TransferBalanceTo(
	t *testing.T, from string, to common.Address, amount *big.Int, l2info info, client client, ctx context.Context,
) (*types.Transaction, *types.Receipt) {
	t.Helper()
	tx := l2info.PrepareTxTo(from, &to, l2info.TransferGas, amount, nil)
	err := client.SendTransaction(ctx, tx)
	Require(t, err)
	res, err := EnsureTxSucceeded(ctx, client, tx)
	Require(t, err)
	return tx, res
}

// if l2client is not nil - will wait until balance appears in l2
func BridgeBalance(
	t *testing.T, account string, amount *big.Int, l1info info, l2info info, l1client client, l2client client, ctx context.Context,
) (*types.Transaction, *types.Receipt) {
	t.Helper()

	// setup or validate the same account on l2info
	l1acct := l1info.GetInfoWithPrivKey(account)
	if l2info.Accounts[account] == nil {
		l2info.SetFullAccountInfo(account, &AccountInfo{
			Address:    l1acct.Address,
			PrivateKey: l1acct.PrivateKey,
			Nonce:      0,
		})
	} else {
		l2acct := l2info.GetInfoWithPrivKey(account)
		if l2acct.PrivateKey.X.Cmp(l1acct.PrivateKey.X) != 0 ||
			l2acct.PrivateKey.Y.Cmp(l1acct.PrivateKey.Y) != 0 {
			Fatal(t, "l2 account already exists and not compatible to l1")
		}
	}

	// check previous balance
	var l2Balance *big.Int
	var err error
	if l2client != nil {
		l2Balance, err = l2client.BalanceAt(ctx, l2info.GetAddress("Faucet"), nil)
		Require(t, err)
	}

	// send transaction
	data, err := hex.DecodeString("0f4d14e9000000000000000000000000000000000000000000000000000082f79cd90000")
	Require(t, err)
	tx := l1info.PrepareTx(account, "Inbox", l1info.TransferGas*100, amount, data)
	err = l1client.SendTransaction(ctx, tx)
	Require(t, err)
	res, err := EnsureTxSucceeded(ctx, l1client, tx)
	Require(t, err)

	// wait for balance to appear in l2
	if l2client != nil {
		l2Balance.Add(l2Balance, amount)
		for i := 0; true; i++ {
			balance, err := l2client.BalanceAt(ctx, l2info.GetAddress("Faucet"), nil)
			Require(t, err)
			if balance.Cmp(l2Balance) >= 0 {
				break
			}
			TransferBalance(t, "Faucet", "User", big.NewInt(1), l1info, l1client, ctx)
			if i > 20 {
				Fatal(t, "bridging failed")
			}
			<-time.After(time.Millisecond * 100)
		}
	}

	return tx, res
}

func SendSignedTxViaL1(
	t *testing.T,
	ctx context.Context,
	l1info *BlockchainTestInfo,
	l1client arbutil.L1Interface,
	l2client arbutil.L1Interface,
	delayedTx *types.Transaction,
) *types.Receipt {
	delayedInboxContract, err := bridgegen.NewInbox(l1info.GetAddress("Inbox"), l1client)
	Require(t, err)
	usertxopts := l1info.GetDefaultTransactOpts("User", ctx)

	txbytes, err := delayedTx.MarshalBinary()
	Require(t, err)
	txwrapped := append([]byte{arbos.L2MessageKind_SignedTx}, txbytes...)
	l1tx, err := delayedInboxContract.SendL2Message(&usertxopts, txwrapped)
	Require(t, err)
	_, err = EnsureTxSucceeded(ctx, l1client, l1tx)
	Require(t, err)

	// sending l1 messages creates l1 blocks.. make enough to get that delayed inbox message in
	for i := 0; i < 30; i++ {
		SendWaitTestTransactions(t, ctx, l1client, []*types.Transaction{
			l1info.PrepareTx("Faucet", "Faucet", 30000, big.NewInt(1e12), nil),
		})
	}
	receipt, err := EnsureTxSucceeded(ctx, l2client, delayedTx)
	Require(t, err)
	return receipt
}

func SendUnsignedTxViaL1(
	t *testing.T,
	ctx context.Context,
	l1info *BlockchainTestInfo,
	l1client arbutil.L1Interface,
	l2client arbutil.L1Interface,
	templateTx *types.Transaction,
) *types.Receipt {
	delayedInboxContract, err := bridgegen.NewInbox(l1info.GetAddress("Inbox"), l1client)
	Require(t, err)

	usertxopts := l1info.GetDefaultTransactOpts("User", ctx)
	remapped := util.RemapL1Address(usertxopts.From)
	nonce, err := l2client.NonceAt(ctx, remapped, nil)
	Require(t, err)

	unsignedTx := types.NewTx(&types.ArbitrumUnsignedTx{
		ChainId:   templateTx.ChainId(),
		From:      remapped,
		Nonce:     nonce,
		GasFeeCap: templateTx.GasFeeCap(),
		Gas:       templateTx.Gas(),
		To:        templateTx.To(),
		Value:     templateTx.Value(),
		Data:      templateTx.Data(),
	})

	l1tx, err := delayedInboxContract.SendUnsignedTransaction(
		&usertxopts,
		arbmath.UintToBig(unsignedTx.Gas()),
		unsignedTx.GasFeeCap(),
		arbmath.UintToBig(unsignedTx.Nonce()),
		*unsignedTx.To(),
		unsignedTx.Value(),
		unsignedTx.Data(),
	)
	Require(t, err)
	_, err = EnsureTxSucceeded(ctx, l1client, l1tx)
	Require(t, err)

	// sending l1 messages creates l1 blocks.. make enough to get that delayed inbox message in
	for i := 0; i < 30; i++ {
		SendWaitTestTransactions(t, ctx, l1client, []*types.Transaction{
			l1info.PrepareTx("Faucet", "Faucet", 30000, big.NewInt(1e12), nil),
		})
	}
	receipt, err := EnsureTxSucceeded(ctx, l2client, unsignedTx)
	Require(t, err)
	return receipt
}

func GetBaseFee(t *testing.T, client client, ctx context.Context) *big.Int {
	header, err := client.HeaderByNumber(ctx, nil)
	Require(t, err)
	return header.BaseFee
}

func GetBaseFeeAt(t *testing.T, client client, ctx context.Context, blockNum *big.Int) *big.Int {
	header, err := client.HeaderByNumber(ctx, blockNum)
	Require(t, err)
	return header.BaseFee
}

type lifecycle struct {
	start func() error
	stop  func() error
}

func (l *lifecycle) Start() error {
	if l.start != nil {
		return l.start()
	}
	return nil
}

func (l *lifecycle) Stop() error {
	if l.start != nil {
		return l.stop()
	}
	return nil
}

type staticNodeConfigFetcher struct {
	config *arbnode.Config
}

func NewFetcherFromConfig(c *arbnode.Config) *staticNodeConfigFetcher {
	err := c.Validate()
	if err != nil {
		panic("invalid static config: " + err.Error())
	}
	return &staticNodeConfigFetcher{c}
}

func (c *staticNodeConfigFetcher) Get() *arbnode.Config {
	return c.config
}

func (c *staticNodeConfigFetcher) Start(context.Context) {}

func (c *staticNodeConfigFetcher) StopAndWait() {}

func (c *staticNodeConfigFetcher) Started() bool {
	return true
}

func createTestL1BlockChain(t *testing.T, l1info info) (info, *ethclient.Client, *eth.Ethereum, *node.Node) {
	return createTestL1BlockChainWithConfig(t, l1info, nil)
}

func createStackConfigForTest(dataDir string) *node.Config {
	stackConf := node.DefaultConfig
	stackConf.DataDir = dataDir
	stackConf.UseLightweightKDF = true
	stackConf.WSPort = 0
	stackConf.HTTPPort = 0
	stackConf.HTTPHost = ""
	stackConf.HTTPModules = append(stackConf.HTTPModules, "eth")
	stackConf.P2P.NoDiscovery = true
	stackConf.P2P.NoDial = true
	stackConf.P2P.ListenAddr = ""
	stackConf.P2P.NAT = nil
	return &stackConf
}

func createTestValidationNode(t *testing.T, ctx context.Context, config *valnode.Config) (*valnode.ValidationNode, *node.Node) {
	stackConf := node.DefaultConfig
	stackConf.HTTPPort = 0
	stackConf.DataDir = ""
	stackConf.WSHost = "127.0.0.1"
	stackConf.WSPort = 0
	stackConf.WSModules = []string{server_api.Namespace}
	stackConf.P2P.NoDiscovery = true
	stackConf.P2P.ListenAddr = ""

	valnode.EnsureValidationExposedViaAuthRPC(&stackConf)

	stack, err := node.New(&stackConf)
	Require(t, err)

	configFetcher := func() *valnode.Config { return config }
	valnode, err := valnode.CreateValidationNode(configFetcher, stack, nil)
	Require(t, err)

	err = stack.Start()
	Require(t, err)

	err = valnode.Start(ctx)
	Require(t, err)

	go func() {
		<-ctx.Done()
		stack.Close()
	}()

	return valnode, stack
}

type validated interface {
	Validate() error
}

func StaticFetcherFrom[T any](t *testing.T, config *T) func() *T {
	t.Helper()
	tCopy := *config
	asEmptyIf := interface{}(&tCopy)
	if asValidtedIf, ok := asEmptyIf.(validated); ok {
		err := asValidtedIf.Validate()
		if err != nil {
			Fatal(t, err)
		}
	}
	return func() *T { return &tCopy }
}

func configByValidationNode(t *testing.T, clientConfig *arbnode.Config, valStack *node.Node) {
	clientConfig.BlockValidator.ValidationServer.URL = valStack.WSEndpoint()
	clientConfig.BlockValidator.ValidationServer.JWTSecret = ""
}

func AddDefaultValNode(t *testing.T, ctx context.Context, nodeConfig *arbnode.Config, useJit bool) {
	if !nodeConfig.ValidatorRequired() {
		return
	}
	if nodeConfig.BlockValidator.ValidationServer.URL != "" {
		return
	}
	conf := valnode.TestValidationConfig
	conf.UseJit = useJit
	_, valStack := createTestValidationNode(t, ctx, &conf)
	configByValidationNode(t, nodeConfig, valStack)
}

func createTestL1BlockChainWithConfig(t *testing.T, l1info info, stackConfig *node.Config) (info, *ethclient.Client, *eth.Ethereum, *node.Node) {
	if l1info == nil {
		l1info = NewL1TestInfo(t)
	}
	if stackConfig == nil {
		stackConfig = createStackConfigForTest(t.TempDir())
	}
	l1info.GenerateAccount("Faucet")

	chainConfig := params.ArbitrumDevTestChainConfig()
	chainConfig.ArbitrumChainParams = params.ArbitrumChainParams{}

	stack, err := node.New(stackConfig)
	Require(t, err)

	nodeConf := ethconfig.Defaults
	nodeConf.NetworkId = chainConfig.ChainID.Uint64()
	l1Genesis := core.DeveloperGenesisBlock(0, 15_000_000, l1info.GetAddress("Faucet"))
	infoGenesis := l1info.GetGenesisAlloc()
	for acct, info := range infoGenesis {
		l1Genesis.Alloc[acct] = info
	}
	l1Genesis.BaseFee = big.NewInt(50 * params.GWei)
	nodeConf.Genesis = l1Genesis
	nodeConf.Miner.Etherbase = l1info.GetAddress("Faucet")

	l1backend, err := eth.New(stack, &nodeConf)
	Require(t, err)
	tempKeyStore := keystore.NewPlaintextKeyStore(t.TempDir())
	faucetAccount, err := tempKeyStore.ImportECDSA(l1info.Accounts["Faucet"].PrivateKey, "passphrase")
	Require(t, err)
	Require(t, tempKeyStore.Unlock(faucetAccount, "passphrase"))
	l1backend.AccountManager().AddBackend(tempKeyStore)
	l1backend.SetEtherbase(l1info.GetAddress("Faucet"))

	stack.RegisterLifecycle(&lifecycle{stop: func() error {
		l1backend.StopMining()
		return nil
	}})

	stack.RegisterAPIs([]rpc.API{{
		Namespace: "eth",
		Service:   filters.NewFilterAPI(filters.NewFilterSystem(l1backend.APIBackend, filters.Config{}), false),
	}})

	Require(t, stack.Start())
	Require(t, l1backend.StartMining())

	rpcClient, err := stack.Attach()
	Require(t, err)

	l1Client := ethclient.NewClient(rpcClient)

	return l1info, l1Client, l1backend, stack
}

func getInitMessage(ctx context.Context, t *testing.T, l1client client, addresses *chaininfo.RollupAddresses) *arbostypes.ParsedInitMessage {
	bridge, err := arbnode.NewDelayedBridge(l1client, addresses.Bridge, addresses.DeployedAt)
	Require(t, err)
	deployedAtBig := arbmath.UintToBig(addresses.DeployedAt)
	messages, err := bridge.LookupMessagesInRange(ctx, deployedAtBig, deployedAtBig, nil)
	Require(t, err)
	if len(messages) == 0 {
		Fatal(t, "No delayed messages found at rollup creation block")
	}
	initMessage, err := messages[0].Message.ParseInitMessage()
	Require(t, err, "Failed to parse rollup init message")

	return initMessage
}

func DeployOnTestL1(
	t *testing.T, ctx context.Context, l1info info, l1client client, chainConfig *params.ChainConfig,
) (*chaininfo.RollupAddresses, *arbostypes.ParsedInitMessage) {
	l1info.GenerateAccount("RollupOwner")
	l1info.GenerateAccount("Sequencer")
	l1info.GenerateAccount("User")

	SendWaitTestTransactions(t, ctx, l1client, []*types.Transaction{
		l1info.PrepareTx("Faucet", "RollupOwner", 30000, big.NewInt(9223372036854775807), nil),
		l1info.PrepareTx("Faucet", "Sequencer", 30000, big.NewInt(9223372036854775807), nil),
		l1info.PrepareTx("Faucet", "User", 30000, big.NewInt(9223372036854775807), nil)})

	l1TransactionOpts := l1info.GetDefaultTransactOpts("RollupOwner", ctx)
	locator, err := server_common.NewMachineLocator("")
	Require(t, err)
	serializedChainConfig, err := json.Marshal(chainConfig)
	Require(t, err)

	arbSys, _ := precompilesgen.NewArbSys(types.ArbSysAddress, l1client)
	l1Reader, err := headerreader.New(ctx, l1client, func() *headerreader.Config { return &headerreader.TestConfig }, arbSys)
	Require(t, err)
	l1Reader.Start(ctx)
	defer l1Reader.StopAndWait()

	addresses, err := arbnode.DeployOnL1(
		ctx,
		l1Reader,
		&l1TransactionOpts,
		l1info.GetAddress("Sequencer"),
		0,
		arbnode.GenerateRollupConfig(false, locator.LatestWasmModuleRoot(), l1info.GetAddress("RollupOwner"), chainConfig, serializedChainConfig, common.Address{}),
	)
	Require(t, err)
	l1info.SetContract("Bridge", addresses.Bridge)
	l1info.SetContract("SequencerInbox", addresses.SequencerInbox)
	l1info.SetContract("Inbox", addresses.Inbox)
	initMessage := getInitMessage(ctx, t, l1client, addresses)
	return addresses, initMessage
}

func createL2BlockChain(
	t *testing.T, l2info *BlockchainTestInfo, dataDir string, chainConfig *params.ChainConfig, cacheConfig *gethexec.CachingConfig,
) (*BlockchainTestInfo, *node.Node, ethdb.Database, ethdb.Database, *core.BlockChain) {
	return createL2BlockChainWithStackConfig(t, l2info, dataDir, chainConfig, nil, nil, cacheConfig)
}

func createL2BlockChainWithStackConfig(
	t *testing.T, l2info *BlockchainTestInfo, dataDir string, chainConfig *params.ChainConfig, initMessage *arbostypes.ParsedInitMessage, stackConfig *node.Config, cacheConfig *gethexec.CachingConfig,
) (*BlockchainTestInfo, *node.Node, ethdb.Database, ethdb.Database, *core.BlockChain) {
	if l2info == nil {
		l2info = NewArbTestInfo(t, chainConfig.ChainID)
	}
	var stack *node.Node
	var err error
	if stackConfig == nil {
		stackConfig = createStackConfigForTest(dataDir)
	}
	stack, err = node.New(stackConfig)
	Require(t, err)

	chainDb, err := stack.OpenDatabase("chaindb", 0, 0, "", false)
	Require(t, err)
	arbDb, err := stack.OpenDatabase("arbdb", 0, 0, "", false)
	Require(t, err)

	initReader := statetransfer.NewMemoryInitDataReader(&l2info.ArbInitData)
	if initMessage == nil {
		serializedChainConfig, err := json.Marshal(chainConfig)
		Require(t, err)
		initMessage = &arbostypes.ParsedInitMessage{
			ChainId:               chainConfig.ChainID,
			InitialL1BaseFee:      arbostypes.DefaultInitialL1BaseFee,
			ChainConfig:           chainConfig,
			SerializedChainConfig: serializedChainConfig,
		}
	}
	var coreCacheConfig *core.CacheConfig
	if cacheConfig != nil {
		coreCacheConfig = gethexec.DefaultCacheConfigFor(stack, cacheConfig)
	}
	blockchain, err := gethexec.WriteOrTestBlockChain(chainDb, coreCacheConfig, initReader, chainConfig, initMessage, gethexec.ConfigDefaultTest().TxLookupLimit, 0)
	Require(t, err)

	return l2info, stack, chainDb, arbDb, blockchain
}

func ClientForStack(t *testing.T, backend *node.Node) *ethclient.Client {
	rpcClient, err := backend.Attach()
	Require(t, err)
	return ethclient.NewClient(rpcClient)
}

// Create and deploy L1 and arbnode for L2
func createTestNodeOnL1(
	t *testing.T,
	ctx context.Context,
	isSequencer bool,
) (
	l2info info, node *arbnode.Node, l2client *ethclient.Client, l1info info,
	l1backend *eth.Ethereum, l1client *ethclient.Client, l1stack *node.Node,
) {
	return createTestNodeOnL1WithConfig(t, ctx, isSequencer, nil, nil, nil, nil)
}

func createTestNodeOnL1WithConfig(
	t *testing.T,
	ctx context.Context,
	isSequencer bool,
	nodeConfig *arbnode.Config,
	execConfig *gethexec.Config,
	chainConfig *params.ChainConfig,
	stackConfig *node.Config,
) (
	l2info info, currentNode *arbnode.Node, l2client *ethclient.Client, l1info info,
	l1backend *eth.Ethereum, l1client *ethclient.Client, l1stack *node.Node,
) {
	l2info, currentNode, l2client, _, l1info, l1backend, l1client, l1stack = createTestNodeOnL1WithConfigImpl(t, ctx, isSequencer, nodeConfig, execConfig, chainConfig, stackConfig, nil)
	return
}

func createTestNodeOnL1WithConfigImpl(
	t *testing.T,
	ctx context.Context,
	isSequencer bool,
	nodeConfig *arbnode.Config,
	execConfig *gethexec.Config,
	chainConfig *params.ChainConfig,
	stackConfig *node.Config,
	l2info_in info,
) (
	l2info info, currentNode *arbnode.Node, l2client *ethclient.Client, l2stack *node.Node,
	l1info info, l1backend *eth.Ethereum, l1client *ethclient.Client, l1stack *node.Node,
) {
	if nodeConfig == nil {
		nodeConfig = arbnode.ConfigDefaultL1Test()
	}
	if execConfig == nil {
		execConfig = gethexec.ConfigDefaultTest()
	}
	if chainConfig == nil {
		chainConfig = params.ArbitrumDevTestChainConfig()
	}
	fatalErrChan := make(chan error, 10)
	l1info, l1client, l1backend, l1stack = createTestL1BlockChain(t, nil)
	var l2chainDb ethdb.Database
	var l2arbDb ethdb.Database
	var l2blockchain *core.BlockChain
	l2info = l2info_in
	if l2info == nil {
		l2info = NewArbTestInfo(t, chainConfig.ChainID)
	}
	addresses, initMessage := DeployOnTestL1(t, ctx, l1info, l1client, chainConfig)
	_, l2stack, l2chainDb, l2arbDb, l2blockchain = createL2BlockChainWithStackConfig(t, l2info, "", chainConfig, initMessage, stackConfig, &execConfig.Caching)
	var sequencerTxOptsPtr *bind.TransactOpts
	var dataSigner signature.DataSignerFunc
	if isSequencer {
		sequencerTxOpts := l1info.GetDefaultTransactOpts("Sequencer", ctx)
		sequencerTxOptsPtr = &sequencerTxOpts
		dataSigner = signature.DataSignerFromPrivateKey(l1info.GetInfoWithPrivKey("Sequencer").PrivateKey)
	}

	if !isSequencer {
		nodeConfig.BatchPoster.Enable = false
		nodeConfig.Sequencer = false
		nodeConfig.DelayedSequencer.Enable = false
		execConfig.Sequencer.Enable = false
	}

	AddDefaultValNode(t, ctx, nodeConfig, true)

	Require(t, execConfig.Validate())
	execConfigFetcher := func() *gethexec.Config { return execConfig }
	execNode, err := gethexec.CreateExecutionNode(ctx, l2stack, l2chainDb, l2blockchain, l1client, execConfigFetcher)
	Require(t, err)

	currentNode, err = arbnode.CreateNode(
		ctx, l2stack, execNode, l2arbDb, NewFetcherFromConfig(nodeConfig), l2blockchain.Config(), l1client,
		addresses, sequencerTxOptsPtr, sequencerTxOptsPtr, dataSigner, fatalErrChan,
	)
	Require(t, err)

	Require(t, currentNode.Start(ctx))

	l2client = ClientForStack(t, l2stack)

	StartWatchChanErr(t, ctx, fatalErrChan, currentNode)

	return
}

// L2 -Only. Enough for tests that needs no interface to L1
// Requires precompiles.AllowDebugPrecompiles = true
func CreateTestL2(t *testing.T, ctx context.Context) (*BlockchainTestInfo, *arbnode.Node, *ethclient.Client) {
<<<<<<< HEAD
	return CreateTestL2WithConfig(t, ctx, nil, arbnode.ConfigDefaultL2Test(), true, nil)
}

func CreateTestL2WithConfig(
	t *testing.T, ctx context.Context, l2Info *BlockchainTestInfo, nodeConfig *arbnode.Config, takeOwnership bool, chainConfig *params.ChainConfig,
=======
	return CreateTestL2WithConfig(t, ctx, nil, nil, nil, true)
}

func CreateTestL2WithConfig(
	t *testing.T, ctx context.Context, l2Info *BlockchainTestInfo, nodeConfig *arbnode.Config, execConfig *gethexec.Config, takeOwnership bool,
>>>>>>> 63932659
) (*BlockchainTestInfo, *arbnode.Node, *ethclient.Client) {
	if nodeConfig == nil {
		nodeConfig = arbnode.ConfigDefaultL2Test()
	}
	if execConfig == nil {
		execConfig = gethexec.ConfigDefaultTest()
	}

	feedErrChan := make(chan error, 10)

	AddDefaultValNode(t, ctx, nodeConfig, true)

<<<<<<< HEAD
	if chainConfig == nil {
		chainConfig = params.ArbitrumDevTestChainConfig()
	}
	l2info, stack, chainDb, arbDb, blockchain := createL2BlockChain(t, l2Info, "", chainConfig, &nodeConfig.Caching)
	currentNode, err := arbnode.CreateNode(ctx, stack, chainDb, arbDb, NewFetcherFromConfig(nodeConfig), blockchain, nil, nil, nil, nil, nil, feedErrChan)
=======
	l2info, stack, chainDb, arbDb, blockchain := createL2BlockChain(t, l2Info, "", params.ArbitrumDevTestChainConfig(), &execConfig.Caching)

	Require(t, execConfig.Validate())
	execConfigFetcher := func() *gethexec.Config { return execConfig }
	execNode, err := gethexec.CreateExecutionNode(ctx, stack, chainDb, blockchain, nil, execConfigFetcher)
	Require(t, err)

	currentNode, err := arbnode.CreateNode(ctx, stack, execNode, arbDb, NewFetcherFromConfig(nodeConfig), blockchain.Config(), nil, nil, nil, nil, nil, feedErrChan)
>>>>>>> 63932659
	Require(t, err)
	// Give the node an init message
	err = currentNode.TxStreamer.AddFakeInitMessage()
	Require(t, err)

	Require(t, currentNode.Start(ctx))
	client := ClientForStack(t, stack)

	if takeOwnership {
		debugAuth := l2info.GetDefaultTransactOpts("Owner", ctx)

		// make auth a chain owner
		arbdebug, err := precompilesgen.NewArbDebug(common.HexToAddress("0xff"), client)
		Require(t, err, "failed to deploy ArbDebug")

		tx, err := arbdebug.BecomeChainOwner(&debugAuth)
		Require(t, err, "failed to deploy ArbDebug")

		_, err = EnsureTxSucceeded(ctx, client, tx)
		Require(t, err)
	}

	StartWatchChanErr(t, ctx, feedErrChan, currentNode)

	return l2info, currentNode, client
}

func StartWatchChanErr(t *testing.T, ctx context.Context, feedErrChan chan error, node *arbnode.Node) {
	go func() {
		select {
		case <-ctx.Done():
			return
		case err := <-feedErrChan:
			t.Errorf("error occurred: %v", err)
			if node != nil {
				node.StopAndWait()
			}
		}
	}()
}

func Require(t *testing.T, err error, text ...interface{}) {
	t.Helper()
	testhelpers.RequireImpl(t, err, text...)
}

func Fatal(t *testing.T, printables ...interface{}) {
	t.Helper()
	testhelpers.FailImpl(t, printables...)
}

func Create2ndNode(
	t *testing.T,
	ctx context.Context,
	first *arbnode.Node,
	l1stack *node.Node,
	l1info *BlockchainTestInfo,
	l2InitData *statetransfer.ArbosInitializationInfo,
	dasConfig *das.DataAvailabilityConfig,
) (*ethclient.Client, *arbnode.Node) {
	nodeConf := arbnode.ConfigDefaultL1NonSequencerTest()
	if dasConfig == nil {
		nodeConf.DataAvailability.Enable = false
	} else {
		nodeConf.DataAvailability = *dasConfig
	}
	return Create2ndNodeWithConfig(t, ctx, first, l1stack, l1info, l2InitData, nodeConf, nil, nil)
}

func Create2ndNodeWithConfig(
	t *testing.T,
	ctx context.Context,
	first *arbnode.Node,
	l1stack *node.Node,
	l1info *BlockchainTestInfo,
	l2InitData *statetransfer.ArbosInitializationInfo,
	nodeConfig *arbnode.Config,
	execConfig *gethexec.Config,
	stackConfig *node.Config,
) (*ethclient.Client, *arbnode.Node) {
	if nodeConfig == nil {
		nodeConfig = arbnode.ConfigDefaultL1NonSequencerTest()
	}
	if execConfig == nil {
		execConfig = gethexec.ConfigDefaultNonSequencerTest()
	}
	feedErrChan := make(chan error, 10)
	l1rpcClient, err := l1stack.Attach()
	if err != nil {
		Fatal(t, err)
	}
	l1client := ethclient.NewClient(l1rpcClient)

	if stackConfig == nil {
		stackConfig = createStackConfigForTest(t.TempDir())
	}
	l2stack, err := node.New(stackConfig)
	Require(t, err)

	l2chainDb, err := l2stack.OpenDatabase("chaindb", 0, 0, "", false)
	Require(t, err)
	l2arbDb, err := l2stack.OpenDatabase("arbdb", 0, 0, "", false)
	Require(t, err)
	initReader := statetransfer.NewMemoryInitDataReader(l2InitData)

	dataSigner := signature.DataSignerFromPrivateKey(l1info.GetInfoWithPrivKey("Sequencer").PrivateKey)
	txOpts := l1info.GetDefaultTransactOpts("Sequencer", ctx)
	firstExec := getExecNode(t, first)

	chainConfig := firstExec.ArbInterface.BlockChain().Config()
	initMessage := getInitMessage(ctx, t, l1client, first.DeployInfo)

	coreCacheConfig := gethexec.DefaultCacheConfigFor(l2stack, &execConfig.Caching)
	l2blockchain, err := gethexec.WriteOrTestBlockChain(l2chainDb, coreCacheConfig, initReader, chainConfig, initMessage, gethexec.ConfigDefaultTest().TxLookupLimit, 0)
	Require(t, err)

	AddDefaultValNode(t, ctx, nodeConfig, true)

	Require(t, execConfig.Validate())
	configFetcher := func() *gethexec.Config { return execConfig }
	currentExec, err := gethexec.CreateExecutionNode(ctx, l2stack, l2chainDb, l2blockchain, l1client, configFetcher)
	Require(t, err)

	currentNode, err := arbnode.CreateNode(ctx, l2stack, currentExec, l2arbDb, NewFetcherFromConfig(nodeConfig), l2blockchain.Config(), l1client, first.DeployInfo, &txOpts, &txOpts, dataSigner, feedErrChan)
	Require(t, err)

	err = currentNode.Start(ctx)
	Require(t, err)
	l2client := ClientForStack(t, l2stack)

	StartWatchChanErr(t, ctx, feedErrChan, currentNode)

	return l2client, currentNode
}

func GetBalance(t *testing.T, ctx context.Context, client *ethclient.Client, account common.Address) *big.Int {
	t.Helper()
	balance, err := client.BalanceAt(ctx, account, nil)
	Require(t, err, "could not get balance")
	return balance
}

func requireClose(t *testing.T, s *node.Node, text ...interface{}) {
	t.Helper()
	Require(t, s.Close(), text...)
}

func authorizeDASKeyset(
	t *testing.T,
	ctx context.Context,
	dasSignerKey *blsSignatures.PublicKey,
	l1info info,
	l1client arbutil.L1Interface,
) {
	if dasSignerKey == nil {
		return
	}
	keyset := &arbstate.DataAvailabilityKeyset{
		AssumedHonest: 1,
		PubKeys:       []blsSignatures.PublicKey{*dasSignerKey},
	}
	wr := bytes.NewBuffer([]byte{})
	err := keyset.Serialize(wr)
	Require(t, err, "unable to serialize DAS keyset")
	keysetBytes := wr.Bytes()
	sequencerInbox, err := bridgegen.NewSequencerInbox(l1info.Accounts["SequencerInbox"].Address, l1client)
	Require(t, err, "unable to create sequencer inbox")
	trOps := l1info.GetDefaultTransactOpts("RollupOwner", ctx)
	tx, err := sequencerInbox.SetValidKeyset(&trOps, keysetBytes)
	Require(t, err, "unable to set valid keyset")
	_, err = EnsureTxSucceeded(ctx, l1client, tx)
	Require(t, err, "unable to ensure transaction success for setting valid keyset")
}

func setupConfigWithDAS(
	t *testing.T, ctx context.Context, dasModeString string,
) (*params.ChainConfig, *arbnode.Config, *das.LifecycleManager, string, *blsSignatures.PublicKey) {
	l1NodeConfigA := arbnode.ConfigDefaultL1Test()
	chainConfig := params.ArbitrumDevTestChainConfig()
	var dbPath string
	var err error

	enableFileStorage, enableDbStorage, enableDas := false, false, true
	switch dasModeString {
	case "db":
		enableDbStorage = true
		chainConfig = params.ArbitrumDevTestDASChainConfig()
	case "files":
		enableFileStorage = true
		chainConfig = params.ArbitrumDevTestDASChainConfig()
	case "onchain":
		enableDas = false
	default:
		Fatal(t, "unknown storage type")
	}
	dbPath = t.TempDir()
	dasSignerKey, _, err := das.GenerateAndStoreKeys(dbPath)
	Require(t, err)

	dasConfig := &das.DataAvailabilityConfig{
		Enable: enableDas,
		Key: das.KeyConfig{
			KeyDir: dbPath,
		},
		LocalFileStorage: das.LocalFileStorageConfig{
			Enable:  enableFileStorage,
			DataDir: dbPath,
		},
		LocalDBStorage: das.LocalDBStorageConfig{
			Enable:  enableDbStorage,
			DataDir: dbPath,
		},
		RequestTimeout:           5 * time.Second,
		ParentChainNodeURL:       "none",
		SequencerInboxAddress:    "none",
		PanicOnError:             true,
		DisableSignatureChecking: true,
	}

	l1NodeConfigA.DataAvailability = das.DefaultDataAvailabilityConfig
	var lifecycleManager *das.LifecycleManager
	var daReader das.DataAvailabilityServiceReader
	var daWriter das.DataAvailabilityServiceWriter
	var daHealthChecker das.DataAvailabilityServiceHealthChecker
	if dasModeString != "onchain" {
		daReader, daWriter, daHealthChecker, lifecycleManager, err = das.CreateDAComponentsForDaserver(ctx, dasConfig, nil, nil)

		Require(t, err)
		rpcLis, err := net.Listen("tcp", "localhost:0")
		Require(t, err)
		restLis, err := net.Listen("tcp", "localhost:0")
		Require(t, err)
		_, err = das.StartDASRPCServerOnListener(ctx, rpcLis, genericconf.HTTPServerTimeoutConfigDefault, daReader, daWriter, daHealthChecker)
		Require(t, err)
		_, err = das.NewRestfulDasServerOnListener(restLis, genericconf.HTTPServerTimeoutConfigDefault, daReader, daHealthChecker)
		Require(t, err)

		beConfigA := das.BackendConfig{
			URL:                 "http://" + rpcLis.Addr().String(),
			PubKeyBase64Encoded: blsPubToBase64(dasSignerKey),
			SignerMask:          1,
		}
		l1NodeConfigA.DataAvailability.RPCAggregator = aggConfigForBackend(t, beConfigA)
		l1NodeConfigA.DataAvailability.Enable = true
		l1NodeConfigA.DataAvailability.RestAggregator = das.DefaultRestfulClientAggregatorConfig
		l1NodeConfigA.DataAvailability.RestAggregator.Enable = true
		l1NodeConfigA.DataAvailability.RestAggregator.Urls = []string{"http://" + restLis.Addr().String()}
		l1NodeConfigA.DataAvailability.ParentChainNodeURL = "none"
	}

	return chainConfig, l1NodeConfigA, lifecycleManager, dbPath, dasSignerKey
}

func getDeadlineTimeout(t *testing.T, defaultTimeout time.Duration) time.Duration {
	testDeadLine, deadlineExist := t.Deadline()
	var timeout time.Duration
	if deadlineExist {
		timeout = time.Until(testDeadLine) - (time.Second * 10)
		if timeout > time.Second*10 {
			timeout = timeout - (time.Second * 10)
		}
	} else {
		timeout = defaultTimeout
	}

	return timeout
}

func deploySimple(
	t *testing.T, ctx context.Context, auth bind.TransactOpts, client *ethclient.Client,
) (common.Address, *mocksgen.Simple) {
	addr, tx, simple, err := mocksgen.DeploySimple(&auth, client)
	Require(t, err, "could not deploy Simple.sol contract")
	_, err = EnsureTxSucceeded(ctx, client, tx)
	Require(t, err)
	return addr, simple
}

func TestMain(m *testing.M) {
	logLevelEnv := os.Getenv("TEST_LOGLEVEL")
	if logLevelEnv != "" {
		logLevel, err := strconv.ParseUint(logLevelEnv, 10, 32)
		if err != nil || logLevel > uint64(log.LvlTrace) {
			log.Warn("TEST_LOGLEVEL exists but out of bound, ignoring", "logLevel", logLevelEnv, "max", log.LvlTrace)
		}
		glogger := log.NewGlogHandler(log.StreamHandler(os.Stderr, log.TerminalFormat(false)))
		glogger.Verbosity(log.Lvl(logLevel))
		log.Root().SetHandler(glogger)
	}
	code := m.Run()
	os.Exit(code)
}

func getExecNode(t *testing.T, node *arbnode.Node) *gethexec.ExecutionNode {
	t.Helper()
	gethExec, ok := node.Execution.(*gethexec.ExecutionNode)
	if !ok {
		t.Fatal("failed to get exec node from arbnode")
	}
	return gethExec
}<|MERGE_RESOLUTION|>--- conflicted
+++ resolved
@@ -171,7 +171,7 @@
 	} else {
 		l2 := NewTestClient(b.ctx)
 		b.L2Info, l2.ConsensusNode, l2.Client =
-			CreateTestL2WithConfig(t, b.ctx, b.L2Info, b.nodeConfig, b.execConfig, b.takeOwnership)
+			CreateTestL2WithConfig(t, b.ctx, b.L2Info, b.nodeConfig, b.execConfig, b.takeOwnership, b.chainConfig)
 		b.L2 = l2
 	}
 	b.L2.ExecNode = getExecNode(t, b.L2.ConsensusNode)
@@ -797,19 +797,11 @@
 // L2 -Only. Enough for tests that needs no interface to L1
 // Requires precompiles.AllowDebugPrecompiles = true
 func CreateTestL2(t *testing.T, ctx context.Context) (*BlockchainTestInfo, *arbnode.Node, *ethclient.Client) {
-<<<<<<< HEAD
-	return CreateTestL2WithConfig(t, ctx, nil, arbnode.ConfigDefaultL2Test(), true, nil)
+	return CreateTestL2WithConfig(t, ctx, nil, nil, nil, true, nil)
 }
 
 func CreateTestL2WithConfig(
-	t *testing.T, ctx context.Context, l2Info *BlockchainTestInfo, nodeConfig *arbnode.Config, takeOwnership bool, chainConfig *params.ChainConfig,
-=======
-	return CreateTestL2WithConfig(t, ctx, nil, nil, nil, true)
-}
-
-func CreateTestL2WithConfig(
-	t *testing.T, ctx context.Context, l2Info *BlockchainTestInfo, nodeConfig *arbnode.Config, execConfig *gethexec.Config, takeOwnership bool,
->>>>>>> 63932659
+	t *testing.T, ctx context.Context, l2Info *BlockchainTestInfo, nodeConfig *arbnode.Config, execConfig *gethexec.Config, takeOwnership bool, chainConfig *params.ChainConfig,
 ) (*BlockchainTestInfo, *arbnode.Node, *ethclient.Client) {
 	if nodeConfig == nil {
 		nodeConfig = arbnode.ConfigDefaultL2Test()
@@ -817,19 +809,14 @@
 	if execConfig == nil {
 		execConfig = gethexec.ConfigDefaultTest()
 	}
-
-	feedErrChan := make(chan error, 10)
-
-	AddDefaultValNode(t, ctx, nodeConfig, true)
-
-<<<<<<< HEAD
 	if chainConfig == nil {
 		chainConfig = params.ArbitrumDevTestChainConfig()
 	}
-	l2info, stack, chainDb, arbDb, blockchain := createL2BlockChain(t, l2Info, "", chainConfig, &nodeConfig.Caching)
-	currentNode, err := arbnode.CreateNode(ctx, stack, chainDb, arbDb, NewFetcherFromConfig(nodeConfig), blockchain, nil, nil, nil, nil, nil, feedErrChan)
-=======
-	l2info, stack, chainDb, arbDb, blockchain := createL2BlockChain(t, l2Info, "", params.ArbitrumDevTestChainConfig(), &execConfig.Caching)
+	feedErrChan := make(chan error, 10)
+
+	AddDefaultValNode(t, ctx, nodeConfig, true)
+
+	l2info, stack, chainDb, arbDb, blockchain := createL2BlockChain(t, l2Info, "", chainConfig, &execConfig.Caching)
 
 	Require(t, execConfig.Validate())
 	execConfigFetcher := func() *gethexec.Config { return execConfig }
@@ -837,7 +824,6 @@
 	Require(t, err)
 
 	currentNode, err := arbnode.CreateNode(ctx, stack, execNode, arbDb, NewFetcherFromConfig(nodeConfig), blockchain.Config(), nil, nil, nil, nil, nil, feedErrChan)
->>>>>>> 63932659
 	Require(t, err)
 	// Give the node an init message
 	err = currentNode.TxStreamer.AddFakeInitMessage()
