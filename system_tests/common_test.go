// Copyright 2021-2022, Offchain Labs, Inc.
// For license information, see https://github.com/nitro/blob/master/LICENSE

package arbtest

import (
	"bytes"
	"context"
	"fmt"
	"math/big"
	"net"
	"testing"
	"time"

	"github.com/offchainlabs/nitro/validator/server_api"
	"github.com/offchainlabs/nitro/validator/valnode"

	"github.com/offchainlabs/nitro/arbos/util"
	"github.com/offchainlabs/nitro/arbstate"
	"github.com/offchainlabs/nitro/blsSignatures"
	"github.com/offchainlabs/nitro/cmd/genericconf"
	"github.com/offchainlabs/nitro/das"
	"github.com/offchainlabs/nitro/util/arbmath"
	"github.com/offchainlabs/nitro/util/headerreader"
	"github.com/offchainlabs/nitro/util/signature"
	"github.com/offchainlabs/nitro/validator/server_common"

	"github.com/ethereum/go-ethereum/accounts/abi/bind"
	"github.com/ethereum/go-ethereum/accounts/keystore"
	"github.com/ethereum/go-ethereum/common"
	"github.com/ethereum/go-ethereum/core"
	"github.com/ethereum/go-ethereum/core/types"
	"github.com/ethereum/go-ethereum/eth"
	"github.com/ethereum/go-ethereum/eth/ethconfig"
	"github.com/ethereum/go-ethereum/eth/filters"
	"github.com/ethereum/go-ethereum/ethclient"
	"github.com/ethereum/go-ethereum/ethdb"
	"github.com/ethereum/go-ethereum/node"
	"github.com/ethereum/go-ethereum/params"
	"github.com/ethereum/go-ethereum/rpc"

	"github.com/offchainlabs/nitro/arbnode"
	"github.com/offchainlabs/nitro/arbos"
	"github.com/offchainlabs/nitro/arbutil"
	_ "github.com/offchainlabs/nitro/nodeInterface"
	"github.com/offchainlabs/nitro/solgen/go/bridgegen"
	"github.com/offchainlabs/nitro/solgen/go/mocksgen"
	"github.com/offchainlabs/nitro/solgen/go/precompilesgen"
	"github.com/offchainlabs/nitro/statetransfer"
	"github.com/offchainlabs/nitro/util/testhelpers"
)

type info = *BlockchainTestInfo
type client = arbutil.L1Interface

func SendWaitTestTransactions(t *testing.T, ctx context.Context, client client, txs []*types.Transaction) {
	t.Helper()
	for _, tx := range txs {
		Require(t, client.SendTransaction(ctx, tx))
	}
	for _, tx := range txs {
		_, err := EnsureTxSucceeded(ctx, client, tx)
		Require(t, err)
	}
}

func TransferBalance(
	t *testing.T, from, to string, amount *big.Int, l2info info, client client, ctx context.Context,
) (*types.Transaction, *types.Receipt) {
	t.Helper()
	return TransferBalanceTo(t, from, l2info.GetAddress(to), amount, l2info, client, ctx)
}

func TransferBalanceTo(
	t *testing.T, from string, to common.Address, amount *big.Int, l2info info, client client, ctx context.Context,
) (*types.Transaction, *types.Receipt) {
	t.Helper()
	tx := l2info.PrepareTxTo(from, &to, l2info.TransferGas, amount, nil)
	err := client.SendTransaction(ctx, tx)
	Require(t, err)
	res, err := EnsureTxSucceeded(ctx, client, tx)
	Require(t, err)
	return tx, res
}

func SendSignedTxViaL1(
	t *testing.T,
	ctx context.Context,
	l1info *BlockchainTestInfo,
	l1client arbutil.L1Interface,
	l2client arbutil.L1Interface,
	delayedTx *types.Transaction,
) *types.Receipt {
	delayedInboxContract, err := bridgegen.NewInbox(l1info.GetAddress("Inbox"), l1client)
	Require(t, err)
	usertxopts := l1info.GetDefaultTransactOpts("User", ctx)

	txbytes, err := delayedTx.MarshalBinary()
	Require(t, err)
	txwrapped := append([]byte{arbos.L2MessageKind_SignedTx}, txbytes...)
	l1tx, err := delayedInboxContract.SendL2Message(&usertxopts, txwrapped)
	Require(t, err)
	_, err = EnsureTxSucceeded(ctx, l1client, l1tx)
	Require(t, err)

	// sending l1 messages creates l1 blocks.. make enough to get that delayed inbox message in
	for i := 0; i < 30; i++ {
		SendWaitTestTransactions(t, ctx, l1client, []*types.Transaction{
			l1info.PrepareTx("Faucet", "Faucet", 30000, big.NewInt(1e12), nil),
		})
	}
	receipt, err := EnsureTxSucceeded(ctx, l2client, delayedTx)
	Require(t, err)
	return receipt
}

func SendUnsignedTxViaL1(
	t *testing.T,
	ctx context.Context,
	l1info *BlockchainTestInfo,
	l1client arbutil.L1Interface,
	l2client arbutil.L1Interface,
	templateTx *types.Transaction,
) *types.Receipt {
	delayedInboxContract, err := bridgegen.NewInbox(l1info.GetAddress("Inbox"), l1client)
	Require(t, err)

	usertxopts := l1info.GetDefaultTransactOpts("User", ctx)
	remapped := util.RemapL1Address(usertxopts.From)
	nonce, err := l2client.NonceAt(ctx, remapped, nil)
	Require(t, err)

	unsignedTx := types.NewTx(&types.ArbitrumUnsignedTx{
		ChainId:   templateTx.ChainId(),
		From:      remapped,
		Nonce:     nonce,
		GasFeeCap: templateTx.GasFeeCap(),
		Gas:       templateTx.Gas(),
		To:        templateTx.To(),
		Value:     templateTx.Value(),
		Data:      templateTx.Data(),
	})

	l1tx, err := delayedInboxContract.SendUnsignedTransaction(
		&usertxopts,
		arbmath.UintToBig(unsignedTx.Gas()),
		unsignedTx.GasFeeCap(),
		arbmath.UintToBig(unsignedTx.Nonce()),
		*unsignedTx.To(),
		unsignedTx.Value(),
		unsignedTx.Data(),
	)
	Require(t, err)
	_, err = EnsureTxSucceeded(ctx, l1client, l1tx)
	Require(t, err)

	// sending l1 messages creates l1 blocks.. make enough to get that delayed inbox message in
	for i := 0; i < 30; i++ {
		SendWaitTestTransactions(t, ctx, l1client, []*types.Transaction{
			l1info.PrepareTx("Faucet", "Faucet", 30000, big.NewInt(1e12), nil),
		})
	}
	receipt, err := EnsureTxSucceeded(ctx, l2client, unsignedTx)
	Require(t, err)
	return receipt
}

func GetBaseFee(t *testing.T, client client, ctx context.Context) *big.Int {
	header, err := client.HeaderByNumber(ctx, nil)
	Require(t, err)
	return header.BaseFee
}

type lifecycle struct {
	start func() error
	stop  func() error
}

func (l *lifecycle) Start() error {
	if l.start != nil {
		return l.start()
	}
	return nil
}

func (l *lifecycle) Stop() error {
	if l.start != nil {
		return l.stop()
	}
	return nil
}

func createTestL1BlockChain(t *testing.T, l1info info) (info, *ethclient.Client, *eth.Ethereum, *node.Node) {
	return createTestL1BlockChainWithConfig(t, l1info, nil)
}

func getTestStackConfig(t *testing.T) *node.Config {
	stackConfig := node.DefaultConfig
	stackConfig.HTTPPort = 0
	stackConfig.WSPort = 0
	stackConfig.UseLightweightKDF = true
	stackConfig.P2P.ListenAddr = ""
	stackConfig.P2P.NoDial = true
	stackConfig.P2P.NoDiscovery = true
	stackConfig.P2P.NAT = nil
	stackConfig.DataDir = t.TempDir()
	return &stackConfig
}

func createDefaultStackForTest(dataDir string) (*node.Node, error) {
	stackConf := node.DefaultConfig
	var err error
	stackConf.DataDir = dataDir
	stackConf.HTTPHost = ""
	stackConf.HTTPModules = append(stackConf.HTTPModules, "eth")
	stackConf.P2P.NoDiscovery = true
	stackConf.P2P.ListenAddr = ""

	stack, err := node.New(&stackConf)
	if err != nil {
		return nil, fmt.Errorf("error creating protocol stack: %w", err)
	}
	return stack, nil
}

func createTestValidationNode(t *testing.T, ctx context.Context, config *valnode.Config) (*valnode.ValidationNode, *node.Node) {
	stackConf := node.DefaultConfig
	stackConf.HTTPPort = 0
	stackConf.DataDir = ""
	stackConf.WSHost = "127.0.0.1"
	stackConf.WSPort = 0
	stackConf.WSModules = []string{server_api.Namespace}
	stackConf.P2P.NoDiscovery = true
	stackConf.P2P.ListenAddr = ""

	stack, err := node.New(&stackConf)
	Require(t, err)

	configFetcher := func() *valnode.Config { return config }
	valnode, err := valnode.CreateValidationNode(configFetcher, stack, nil)
	Require(t, err)

	err = stack.Start()
	Require(t, err)

	err = valnode.Start(ctx)
	Require(t, err)

	go func() {
		<-ctx.Done()
		stack.Close()
	}()

	return valnode, stack
}

func configByValidationNode(t *testing.T, clientConfig *arbnode.Config, valStack *node.Node) {
	clientConfig.BlockValidator.URL = valStack.WSEndpoint()
	clientConfig.BlockValidator.JWTSecret = ""
}

func AddDefaultValNode(t *testing.T, ctx context.Context, nodeConfig *arbnode.Config, useJit bool) {
	if !nodeConfig.ValidatorRequired() {
		return
	}
	if nodeConfig.BlockValidator.URL != "" {
		return
	}
	conf := valnode.TestValidationConfig
	conf.UseJit = useJit
	_, valStack := createTestValidationNode(t, ctx, &conf)
	configByValidationNode(t, nodeConfig, valStack)
}

func createTestL1BlockChainWithConfig(t *testing.T, l1info info, stackConfig *node.Config) (info, *ethclient.Client, *eth.Ethereum, *node.Node) {
	if l1info == nil {
		l1info = NewL1TestInfo(t)
	}
	if stackConfig == nil {
		stackConfig = getTestStackConfig(t)
	}
	l1info.GenerateAccount("Faucet")

	chainConfig := params.ArbitrumDevTestChainConfig()
	chainConfig.ArbitrumChainParams = params.ArbitrumChainParams{}

	stack, err := node.New(stackConfig)
	Require(t, err)

	nodeConf := ethconfig.Defaults
	nodeConf.NetworkId = chainConfig.ChainID.Uint64()
	l1Genesis := core.DeveloperGenesisBlock(0, 15_000_000, l1info.GetAddress("Faucet"))
	infoGenesis := l1info.GetGenesisAlloc()
	for acct, info := range infoGenesis {
		l1Genesis.Alloc[acct] = info
	}
	l1Genesis.BaseFee = big.NewInt(50 * params.GWei)
	nodeConf.Genesis = l1Genesis
	nodeConf.Miner.Etherbase = l1info.GetAddress("Faucet")

	l1backend, err := eth.New(stack, &nodeConf)
	Require(t, err)
	tempKeyStore := keystore.NewPlaintextKeyStore(t.TempDir())
	faucetAccount, err := tempKeyStore.ImportECDSA(l1info.Accounts["Faucet"].PrivateKey, "passphrase")
	Require(t, err)
	Require(t, tempKeyStore.Unlock(faucetAccount, "passphrase"))
	l1backend.AccountManager().AddBackend(tempKeyStore)
	l1backend.SetEtherbase(l1info.GetAddress("Faucet"))

	stack.RegisterLifecycle(&lifecycle{stop: func() error {
		l1backend.StopMining()
		return nil
	}})

	stack.RegisterAPIs([]rpc.API{{
		Namespace: "eth",
		Service:   filters.NewFilterAPI(filters.NewFilterSystem(l1backend.APIBackend, filters.Config{}), false),
	}})

	Require(t, stack.Start())
	Require(t, l1backend.StartMining(1))

	rpcClient, err := stack.Attach()
	Require(t, err)

	l1Client := ethclient.NewClient(rpcClient)

	return l1info, l1Client, l1backend, stack
}

func DeployOnTestL1(
	t *testing.T, ctx context.Context, l1info info, l1client client, chainId *big.Int,
) *arbnode.RollupAddresses {
	l1info.GenerateAccount("RollupOwner")
	l1info.GenerateAccount("Sequencer")
	l1info.GenerateAccount("User")

	SendWaitTestTransactions(t, ctx, l1client, []*types.Transaction{
		l1info.PrepareTx("Faucet", "RollupOwner", 30000, big.NewInt(9223372036854775807), nil),
		l1info.PrepareTx("Faucet", "Sequencer", 30000, big.NewInt(9223372036854775807), nil),
		l1info.PrepareTx("Faucet", "User", 30000, big.NewInt(9223372036854775807), nil)})

	l1TransactionOpts := l1info.GetDefaultTransactOpts("RollupOwner", ctx)
	locator, err := server_common.NewMachineLocator("")
	Require(t, err)
	config := arbnode.GenerateRollupConfig(false, locator.LatestWasmModuleRoot(), l1info.GetAddress("RollupOwner"), chainId, common.Address{})
	addresses, err := arbnode.DeployOnL1(
		ctx,
		l1client,
		&l1TransactionOpts,
		l1info.GetAddress("Sequencer"),
		0,
		func() *headerreader.Config { return &headerreader.TestConfig },
		config,
	)
	Require(t, err)
	l1info.SetContract("Bridge", addresses.Bridge)
	l1info.SetContract("SequencerInbox", addresses.SequencerInbox)
	l1info.SetContract("Inbox", addresses.Inbox)
	return addresses
}

func createL2BlockChain(
	t *testing.T, l2info *BlockchainTestInfo, dataDir string, chainConfig *params.ChainConfig, cacheConfig *core.CacheConfig,
) (*BlockchainTestInfo, *node.Node, ethdb.Database, ethdb.Database, *core.BlockChain) {
	return createL2BlockChainWithStackConfig(t, l2info, dataDir, chainConfig, nil)
}

func createL2BlockChainWithStackConfig(
	t *testing.T, l2info *BlockchainTestInfo, dataDir string, chainConfig *params.ChainConfig, stackConfig *node.Config,
) (*BlockchainTestInfo, *node.Node, ethdb.Database, ethdb.Database, *core.BlockChain) {
	if l2info == nil {
		l2info = NewArbTestInfo(t, chainConfig.ChainID)
	}
	var stack *node.Node
	var err error
	if stackConfig == nil {
		stack, err = createDefaultStackForTest(dataDir)
		Require(t, err)
	} else {
		stack, err = node.New(stackConfig)
		Require(t, err)
	}

	chainDb, err := stack.OpenDatabase("chaindb", 0, 0, "", false)
	Require(t, err)
	arbDb, err := stack.OpenDatabase("arbdb", 0, 0, "", false)
	Require(t, err)

	initReader := statetransfer.NewMemoryInitDataReader(&l2info.ArbInitData)
	blockchain, err := arbnode.WriteOrTestBlockChain(chainDb, cacheConfig, initReader, chainConfig, arbnode.ConfigDefaultL2Test(), 0)
	Require(t, err)

	return l2info, stack, chainDb, arbDb, blockchain
}

func ClientForStack(t *testing.T, backend *node.Node) *ethclient.Client {
	rpcClient, err := backend.Attach()
	Require(t, err)
	return ethclient.NewClient(rpcClient)
}

// Create and deploy L1 and arbnode for L2
func createTestNodeOnL1(
	t *testing.T,
	ctx context.Context,
	isSequencer bool,
) (
	l2info info, node *arbnode.Node, l2client *ethclient.Client, l1info info,
	l1backend *eth.Ethereum, l1client *ethclient.Client, l1stack *node.Node,
) {
	return createTestNodeOnL1WithConfig(t, ctx, isSequencer, nil, nil, nil)
}

func createTestNodeOnL1WithConfig(
	t *testing.T,
	ctx context.Context,
	isSequencer bool,
	nodeConfig *arbnode.Config,
	chainConfig *params.ChainConfig,
	stackConfig *node.Config,
) (
	l2info info, currentNode *arbnode.Node, l2client *ethclient.Client, l1info info,
	l1backend *eth.Ethereum, l1client *ethclient.Client, l1stack *node.Node,
) {
	l2info, currentNode, l2client, _, l1info, l1backend, l1client, l1stack = createTestNodeOnL1WithConfigImpl(t, ctx, isSequencer, nodeConfig, chainConfig, stackConfig, nil)
	return
}

func createTestNodeOnL1WithConfigImpl(
	t *testing.T,
	ctx context.Context,
	isSequencer bool,
	nodeConfig *arbnode.Config,
	chainConfig *params.ChainConfig,
	stackConfig *node.Config,
	cacheConfig *core.CacheConfig,
) (
	l2info info, currentNode *arbnode.Node, l2client *ethclient.Client, l2stack *node.Node,
	l1info info, l1backend *eth.Ethereum, l1client *ethclient.Client, l1stack *node.Node,
) {
	if nodeConfig == nil {
		nodeConfig = arbnode.ConfigDefaultL1Test()
	}
	if chainConfig == nil {
		chainConfig = params.ArbitrumDevTestChainConfig()
	}
	fatalErrChan := make(chan error, 10)
	l1info, l1client, l1backend, l1stack = createTestL1BlockChain(t, nil)
	var l2chainDb ethdb.Database
	var l2arbDb ethdb.Database
	var l2blockchain *core.BlockChain
<<<<<<< HEAD
	l2info, l2stack, l2chainDb, l2arbDb, l2blockchain = createL2BlockChain(t, nil, "", chainConfig, cacheConfig)
=======
	l2info, l2stack, l2chainDb, l2arbDb, l2blockchain = createL2BlockChainWithStackConfig(t, nil, "", chainConfig, stackConfig)
>>>>>>> 43e78dfb
	addresses := DeployOnTestL1(t, ctx, l1info, l1client, chainConfig.ChainID)
	var sequencerTxOptsPtr *bind.TransactOpts
	var dataSigner signature.DataSignerFunc
	if isSequencer {
		sequencerTxOpts := l1info.GetDefaultTransactOpts("Sequencer", ctx)
		sequencerTxOptsPtr = &sequencerTxOpts
		dataSigner = signature.DataSignerFromPrivateKey(l1info.GetInfoWithPrivKey("Sequencer").PrivateKey)
	}

	if !isSequencer {
		nodeConfig.BatchPoster.Enable = false
		nodeConfig.Sequencer.Enable = false
		nodeConfig.DelayedSequencer.Enable = false
	}

	AddDefaultValNode(t, ctx, nodeConfig, true)

	var err error
	currentNode, err = arbnode.CreateNode(
		ctx, l2stack, l2chainDb, l2arbDb, nodeConfig, l2blockchain, l1client,
		addresses, sequencerTxOptsPtr, dataSigner, fatalErrChan,
	)
	Require(t, err)

	Require(t, currentNode.Start(ctx))

	l2client = ClientForStack(t, l2stack)

	StartWatchChanErr(t, ctx, fatalErrChan, currentNode)

	return
}

// L2 -Only. Enough for tests that needs no interface to L1
// Requires precompiles.AllowDebugPrecompiles = true
func CreateTestL2(t *testing.T, ctx context.Context) (*BlockchainTestInfo, *arbnode.Node, *ethclient.Client) {
	return CreateTestL2WithConfig(t, ctx, nil, arbnode.ConfigDefaultL2Test(), true)
}

func CreateTestL2WithConfig(
	t *testing.T, ctx context.Context, l2Info *BlockchainTestInfo, nodeConfig *arbnode.Config, takeOwnership bool,
) (*BlockchainTestInfo, *arbnode.Node, *ethclient.Client) {
	feedErrChan := make(chan error, 10)
<<<<<<< HEAD
	l2info, stack, chainDb, arbDb, blockchain := createL2BlockChain(t, l2Info, "", params.ArbitrumDevTestChainConfig(), nil)
=======

	AddDefaultValNode(t, ctx, nodeConfig, true)

	l2info, stack, chainDb, arbDb, blockchain := createL2BlockChain(t, l2Info, "", params.ArbitrumDevTestChainConfig())
>>>>>>> 43e78dfb
	currentNode, err := arbnode.CreateNode(ctx, stack, chainDb, arbDb, nodeConfig, blockchain, nil, nil, nil, nil, feedErrChan)
	Require(t, err)

	// Give the node an init message
	err = currentNode.TxStreamer.AddFakeInitMessage()
	Require(t, err)

	Require(t, currentNode.Start(ctx))
	client := ClientForStack(t, stack)

	if takeOwnership {
		debugAuth := l2info.GetDefaultTransactOpts("Owner", ctx)

		// make auth a chain owner
		arbdebug, err := precompilesgen.NewArbDebug(common.HexToAddress("0xff"), client)
		Require(t, err, "failed to deploy ArbDebug")

		tx, err := arbdebug.BecomeChainOwner(&debugAuth)
		Require(t, err, "failed to deploy ArbDebug")

		_, err = EnsureTxSucceeded(ctx, client, tx)
		Require(t, err)
	}

	StartWatchChanErr(t, ctx, feedErrChan, currentNode)

	return l2info, currentNode, client
}

func StartWatchChanErr(t *testing.T, ctx context.Context, feedErrChan chan error, node *arbnode.Node) {
	go func() {
		select {
		case <-ctx.Done():
			return
		case err := <-feedErrChan:
			t.Errorf("error occurred: %v", err)
			if node != nil {
				node.StopAndWait()
			}
		}
	}()
}

func Require(t *testing.T, err error, text ...interface{}) {
	t.Helper()
	testhelpers.RequireImpl(t, err, text...)
}

func Fail(t *testing.T, printables ...interface{}) {
	t.Helper()
	testhelpers.FailImpl(t, printables...)
}

func Create2ndNode(
	t *testing.T,
	ctx context.Context,
	first *arbnode.Node,
	l1stack *node.Node,
	l1info *BlockchainTestInfo,
	l2InitData *statetransfer.ArbosInitializationInfo,
	dasConfig *das.DataAvailabilityConfig,
) (*ethclient.Client, *arbnode.Node) {
	nodeConf := arbnode.ConfigDefaultL1NonSequencerTest()
	if dasConfig == nil {
		nodeConf.DataAvailability.Enable = false
	} else {
		nodeConf.DataAvailability = *dasConfig
	}
	return Create2ndNodeWithConfig(t, ctx, first, l1stack, l1info, l2InitData, nodeConf, nil)
}

func Create2ndNodeWithConfig(
	t *testing.T,
	ctx context.Context,
	first *arbnode.Node,
	l1stack *node.Node,
	l1info *BlockchainTestInfo,
	l2InitData *statetransfer.ArbosInitializationInfo,
	nodeConfig *arbnode.Config,
	stackConfig *node.Config,
) (*ethclient.Client, *arbnode.Node) {
	feedErrChan := make(chan error, 10)
	l1rpcClient, err := l1stack.Attach()
	if err != nil {
		Fail(t, err)
	}
	l1client := ethclient.NewClient(l1rpcClient)

	if stackConfig == nil {
		stackConfig = getTestStackConfig(t)
	}
	l2stack, err := node.New(stackConfig)
	Require(t, err)

	l2chainDb, err := l2stack.OpenDatabase("chaindb", 0, 0, "", false)
	Require(t, err)
	l2arbDb, err := l2stack.OpenDatabase("arbdb", 0, 0, "", false)
	Require(t, err)
	initReader := statetransfer.NewMemoryInitDataReader(l2InitData)

	dataSigner := signature.DataSignerFromPrivateKey(l1info.GetInfoWithPrivKey("Sequencer").PrivateKey)
	txOpts := l1info.GetDefaultTransactOpts("Sequencer", ctx)

	l2blockchain, err := arbnode.WriteOrTestBlockChain(l2chainDb, nil, initReader, first.ArbInterface.BlockChain().Config(), arbnode.ConfigDefaultL2Test(), 0)
	Require(t, err)

	AddDefaultValNode(t, ctx, nodeConfig, true)

	currentNode, err := arbnode.CreateNode(ctx, l2stack, l2chainDb, l2arbDb, nodeConfig, l2blockchain, l1client, first.DeployInfo, &txOpts, dataSigner, feedErrChan)
	Require(t, err)

	err = currentNode.Start(ctx)
	Require(t, err)
	l2client := ClientForStack(t, l2stack)

	StartWatchChanErr(t, ctx, feedErrChan, currentNode)

	return l2client, currentNode
}

func GetBalance(t *testing.T, ctx context.Context, client *ethclient.Client, account common.Address) *big.Int {
	t.Helper()
	balance, err := client.BalanceAt(ctx, account, nil)
	Require(t, err, "could not get balance")
	return balance
}

func requireClose(t *testing.T, s *node.Node, text ...interface{}) {
	t.Helper()
	Require(t, s.Close(), text...)
}

func authorizeDASKeyset(
	t *testing.T,
	ctx context.Context,
	dasSignerKey *blsSignatures.PublicKey,
	l1info info,
	l1client arbutil.L1Interface,
) {
	if dasSignerKey == nil {
		return
	}
	keyset := &arbstate.DataAvailabilityKeyset{
		AssumedHonest: 1,
		PubKeys:       []blsSignatures.PublicKey{*dasSignerKey},
	}
	wr := bytes.NewBuffer([]byte{})
	err := keyset.Serialize(wr)
	Require(t, err, "unable to serialize DAS keyset")
	keysetBytes := wr.Bytes()
	sequencerInbox, err := bridgegen.NewSequencerInbox(l1info.Accounts["SequencerInbox"].Address, l1client)
	Require(t, err, "unable to create sequencer inbox")
	trOps := l1info.GetDefaultTransactOpts("RollupOwner", ctx)
	tx, err := sequencerInbox.SetValidKeyset(&trOps, keysetBytes)
	Require(t, err, "unable to set valid keyset")
	_, err = EnsureTxSucceeded(ctx, l1client, tx)
	Require(t, err, "unable to ensure transaction success for setting valid keyset")
}

func setupConfigWithDAS(
	t *testing.T, ctx context.Context, dasModeString string,
) (*params.ChainConfig, *arbnode.Config, *das.LifecycleManager, string, *blsSignatures.PublicKey) {
	l1NodeConfigA := arbnode.ConfigDefaultL1Test()
	chainConfig := params.ArbitrumDevTestChainConfig()
	var dbPath string
	var err error

	enableFileStorage, enableDbStorage, enableDas := false, false, true
	switch dasModeString {
	case "db":
		enableDbStorage = true
		chainConfig = params.ArbitrumDevTestDASChainConfig()
	case "files":
		enableFileStorage = true
		chainConfig = params.ArbitrumDevTestDASChainConfig()
	case "onchain":
		enableDas = false
	default:
		Fail(t, "unknown storage type")
	}
	dbPath = t.TempDir()
	dasSignerKey, _, err := das.GenerateAndStoreKeys(dbPath)
	Require(t, err)

	dasConfig := &das.DataAvailabilityConfig{
		Enable: enableDas,
		KeyConfig: das.KeyConfig{
			KeyDir: dbPath,
		},
		LocalFileStorageConfig: das.LocalFileStorageConfig{
			Enable:  enableFileStorage,
			DataDir: dbPath,
		},
		LocalDBStorageConfig: das.LocalDBStorageConfig{
			Enable:  enableDbStorage,
			DataDir: dbPath,
		},
		RequestTimeout:           5 * time.Second,
		L1NodeURL:                "none",
		SequencerInboxAddress:    "none",
		PanicOnError:             true,
		DisableSignatureChecking: true,
	}

	l1NodeConfigA.DataAvailability = das.DefaultDataAvailabilityConfig
	var lifecycleManager *das.LifecycleManager
	var daReader das.DataAvailabilityServiceReader
	var daWriter das.DataAvailabilityServiceWriter
	var daHealthChecker das.DataAvailabilityServiceHealthChecker
	if dasModeString != "onchain" {
		daReader, daWriter, daHealthChecker, lifecycleManager, err = das.CreateDAComponentsForDaserver(ctx, dasConfig, nil, nil)

		Require(t, err)
		rpcLis, err := net.Listen("tcp", "localhost:0")
		Require(t, err)
		restLis, err := net.Listen("tcp", "localhost:0")
		Require(t, err)
		_, err = das.StartDASRPCServerOnListener(ctx, rpcLis, genericconf.HTTPServerTimeoutConfigDefault, daReader, daWriter, daHealthChecker)
		Require(t, err)
		_, err = das.NewRestfulDasServerOnListener(restLis, genericconf.HTTPServerTimeoutConfigDefault, daReader, daHealthChecker)
		Require(t, err)

		beConfigA := das.BackendConfig{
			URL:                 "http://" + rpcLis.Addr().String(),
			PubKeyBase64Encoded: blsPubToBase64(dasSignerKey),
			SignerMask:          1,
		}
		l1NodeConfigA.DataAvailability.AggregatorConfig = aggConfigForBackend(t, beConfigA)
		l1NodeConfigA.DataAvailability.Enable = true
		l1NodeConfigA.DataAvailability.RestfulClientAggregatorConfig = das.DefaultRestfulClientAggregatorConfig
		l1NodeConfigA.DataAvailability.RestfulClientAggregatorConfig.Enable = true
		l1NodeConfigA.DataAvailability.RestfulClientAggregatorConfig.Urls = []string{"http://" + restLis.Addr().String()}
		l1NodeConfigA.DataAvailability.L1NodeURL = "none"
	}

	return chainConfig, l1NodeConfigA, lifecycleManager, dbPath, dasSignerKey
}

func getDeadlineTimeout(t *testing.T, defaultTimeout time.Duration) time.Duration {
	testDeadLine, deadlineExist := t.Deadline()
	var timeout time.Duration
	if deadlineExist {
		timeout = time.Until(testDeadLine) - (time.Second * 10)
		if timeout > time.Second*10 {
			timeout = timeout - (time.Second * 10)
		}
	} else {
		timeout = defaultTimeout
	}

	return timeout
}

func deploySimple(
	t *testing.T, ctx context.Context, auth bind.TransactOpts, client *ethclient.Client,
) (common.Address, *mocksgen.Simple) {
	addr, tx, simple, err := mocksgen.DeploySimple(&auth, client)
	Require(t, err, "could not deploy Simple.sol contract")
	_, err = EnsureTxSucceeded(ctx, client, tx)
	Require(t, err)
	return addr, simple
}<|MERGE_RESOLUTION|>--- conflicted
+++ resolved
@@ -363,11 +363,11 @@
 func createL2BlockChain(
 	t *testing.T, l2info *BlockchainTestInfo, dataDir string, chainConfig *params.ChainConfig, cacheConfig *core.CacheConfig,
 ) (*BlockchainTestInfo, *node.Node, ethdb.Database, ethdb.Database, *core.BlockChain) {
-	return createL2BlockChainWithStackConfig(t, l2info, dataDir, chainConfig, nil)
+	return createL2BlockChainWithStackConfig(t, l2info, dataDir, chainConfig, nil, cacheConfig)
 }
 
 func createL2BlockChainWithStackConfig(
-	t *testing.T, l2info *BlockchainTestInfo, dataDir string, chainConfig *params.ChainConfig, stackConfig *node.Config,
+	t *testing.T, l2info *BlockchainTestInfo, dataDir string, chainConfig *params.ChainConfig, stackConfig *node.Config, cacheConfig *core.CacheConfig,
 ) (*BlockchainTestInfo, *node.Node, ethdb.Database, ethdb.Database, *core.BlockChain) {
 	if l2info == nil {
 		l2info = NewArbTestInfo(t, chainConfig.ChainID)
@@ -450,11 +450,7 @@
 	var l2chainDb ethdb.Database
 	var l2arbDb ethdb.Database
 	var l2blockchain *core.BlockChain
-<<<<<<< HEAD
-	l2info, l2stack, l2chainDb, l2arbDb, l2blockchain = createL2BlockChain(t, nil, "", chainConfig, cacheConfig)
-=======
-	l2info, l2stack, l2chainDb, l2arbDb, l2blockchain = createL2BlockChainWithStackConfig(t, nil, "", chainConfig, stackConfig)
->>>>>>> 43e78dfb
+	l2info, l2stack, l2chainDb, l2arbDb, l2blockchain = createL2BlockChainWithStackConfig(t, nil, "", chainConfig, stackConfig, cacheConfig)
 	addresses := DeployOnTestL1(t, ctx, l1info, l1client, chainConfig.ChainID)
 	var sequencerTxOptsPtr *bind.TransactOpts
 	var dataSigner signature.DataSignerFunc
@@ -498,14 +494,10 @@
 	t *testing.T, ctx context.Context, l2Info *BlockchainTestInfo, nodeConfig *arbnode.Config, takeOwnership bool,
 ) (*BlockchainTestInfo, *arbnode.Node, *ethclient.Client) {
 	feedErrChan := make(chan error, 10)
-<<<<<<< HEAD
+
+	AddDefaultValNode(t, ctx, nodeConfig, true)
+
 	l2info, stack, chainDb, arbDb, blockchain := createL2BlockChain(t, l2Info, "", params.ArbitrumDevTestChainConfig(), nil)
-=======
-
-	AddDefaultValNode(t, ctx, nodeConfig, true)
-
-	l2info, stack, chainDb, arbDb, blockchain := createL2BlockChain(t, l2Info, "", params.ArbitrumDevTestChainConfig())
->>>>>>> 43e78dfb
 	currentNode, err := arbnode.CreateNode(ctx, stack, chainDb, arbDb, nodeConfig, blockchain, nil, nil, nil, nil, feedErrChan)
 	Require(t, err)
 
