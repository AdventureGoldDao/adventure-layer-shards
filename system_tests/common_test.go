// Copyright 2021-2023, Offchain Labs, Inc.
// For license information, see https://github.com/nitro/blob/master/LICENSE

package arbtest

import (
	"bytes"
	"context"
	"encoding/hex"
	"encoding/json"
	"io"
	"math/big"
	"net"
	"net/http"
	"os"
	"strconv"
	"strings"
	"testing"
	"time"

	"github.com/go-redis/redis/v8"
	"github.com/offchainlabs/nitro/arbos/arbostypes"
	"github.com/offchainlabs/nitro/arbos/util"
	"github.com/offchainlabs/nitro/arbstate/daprovider"
	"github.com/offchainlabs/nitro/blsSignatures"
	"github.com/offchainlabs/nitro/cmd/chaininfo"
	"github.com/offchainlabs/nitro/cmd/conf"
	"github.com/offchainlabs/nitro/cmd/genericconf"
	"github.com/offchainlabs/nitro/das"
	"github.com/offchainlabs/nitro/deploy"
	"github.com/offchainlabs/nitro/execution/gethexec"
	"github.com/offchainlabs/nitro/util/arbmath"
	"github.com/offchainlabs/nitro/util/headerreader"
	"github.com/offchainlabs/nitro/util/redisutil"
	"github.com/offchainlabs/nitro/util/signature"
	"github.com/offchainlabs/nitro/validator/server_api"
	"github.com/offchainlabs/nitro/validator/server_common"
	"github.com/offchainlabs/nitro/validator/valnode"
	rediscons "github.com/offchainlabs/nitro/validator/valnode/redis"

	"github.com/ethereum/go-ethereum"
	"github.com/ethereum/go-ethereum/accounts/abi"
	"github.com/ethereum/go-ethereum/accounts/abi/bind"
	"github.com/ethereum/go-ethereum/accounts/keystore"
	"github.com/ethereum/go-ethereum/arbitrum"
	"github.com/ethereum/go-ethereum/common"
	"github.com/ethereum/go-ethereum/common/math"
	"github.com/ethereum/go-ethereum/core"
	"github.com/ethereum/go-ethereum/core/rawdb"
	"github.com/ethereum/go-ethereum/core/types"
	"github.com/ethereum/go-ethereum/core/vm"
	"github.com/ethereum/go-ethereum/crypto"
	"github.com/ethereum/go-ethereum/eth"
	"github.com/ethereum/go-ethereum/eth/catalyst"
	"github.com/ethereum/go-ethereum/eth/downloader"
	"github.com/ethereum/go-ethereum/eth/ethconfig"
	"github.com/ethereum/go-ethereum/eth/filters"
	"github.com/ethereum/go-ethereum/eth/tracers"
	_ "github.com/ethereum/go-ethereum/eth/tracers/js"
	_ "github.com/ethereum/go-ethereum/eth/tracers/native"
	"github.com/ethereum/go-ethereum/ethclient"
	"github.com/ethereum/go-ethereum/ethdb"
	"github.com/ethereum/go-ethereum/log"
	"github.com/ethereum/go-ethereum/node"
	"github.com/ethereum/go-ethereum/params"
	"github.com/ethereum/go-ethereum/rpc"

	"github.com/offchainlabs/nitro/arbnode"
	"github.com/offchainlabs/nitro/arbos"
	"github.com/offchainlabs/nitro/arbutil"
	_ "github.com/offchainlabs/nitro/execution/nodeInterface"
	"github.com/offchainlabs/nitro/solgen/go/bridgegen"
	"github.com/offchainlabs/nitro/solgen/go/mocksgen"
	"github.com/offchainlabs/nitro/solgen/go/precompilesgen"
	"github.com/offchainlabs/nitro/solgen/go/upgrade_executorgen"
	"github.com/offchainlabs/nitro/statetransfer"
	"github.com/offchainlabs/nitro/util/testhelpers"
	"github.com/offchainlabs/nitro/util/testhelpers/github"
	"golang.org/x/exp/slog"
)

type info = *BlockchainTestInfo
type client = arbutil.L1Interface

type SecondNodeParams struct {
	nodeConfig  *arbnode.Config
	execConfig  *gethexec.Config
	stackConfig *node.Config
	dasConfig   *das.DataAvailabilityConfig
	initData    *statetransfer.ArbosInitializationInfo
	addresses   *chaininfo.RollupAddresses
}

type TestClient struct {
	ctx           context.Context
	Client        *ethclient.Client
	L1Backend     *eth.Ethereum
	Stack         *node.Node
	ConsensusNode *arbnode.Node
	ExecNode      *gethexec.ExecutionNode

	// having cleanup() field makes cleanup customizable from default cleanup methods after calling build
	cleanup func()
}

func NewTestClient(ctx context.Context) *TestClient {
	return &TestClient{ctx: ctx}
}

func (tc *TestClient) SendSignedTx(t *testing.T, l2Client *ethclient.Client, transaction *types.Transaction, lInfo info) *types.Receipt {
	return SendSignedTxViaL1(t, tc.ctx, lInfo, tc.Client, l2Client, transaction)
}

func (tc *TestClient) SendUnsignedTx(t *testing.T, l2Client *ethclient.Client, transaction *types.Transaction, lInfo info) *types.Receipt {
	return SendUnsignedTxViaL1(t, tc.ctx, lInfo, tc.Client, l2Client, transaction)
}

func (tc *TestClient) TransferBalance(t *testing.T, from string, to string, amount *big.Int, lInfo info) (*types.Transaction, *types.Receipt) {
	return TransferBalanceTo(t, from, lInfo.GetAddress(to), amount, lInfo, tc.Client, tc.ctx)
}

func (tc *TestClient) TransferBalanceTo(t *testing.T, from string, to common.Address, amount *big.Int, lInfo info) (*types.Transaction, *types.Receipt) {
	return TransferBalanceTo(t, from, to, amount, lInfo, tc.Client, tc.ctx)
}

func (tc *TestClient) GetBalance(t *testing.T, account common.Address) *big.Int {
	return GetBalance(t, tc.ctx, tc.Client, account)
}

func (tc *TestClient) GetBaseFee(t *testing.T) *big.Int {
	return GetBaseFee(t, tc.Client, tc.ctx)
}

func (tc *TestClient) GetBaseFeeAt(t *testing.T, blockNum *big.Int) *big.Int {
	return GetBaseFeeAt(t, tc.Client, tc.ctx, blockNum)
}

func (tc *TestClient) SendWaitTestTransactions(t *testing.T, txs []*types.Transaction) {
	SendWaitTestTransactions(t, tc.ctx, tc.Client, txs)
}

func (tc *TestClient) DeploySimple(t *testing.T, auth bind.TransactOpts) (common.Address, *mocksgen.Simple) {
	return deploySimple(t, tc.ctx, auth, tc.Client)
}

func (tc *TestClient) EnsureTxSucceeded(transaction *types.Transaction) (*types.Receipt, error) {
	return tc.EnsureTxSucceededWithTimeout(transaction, time.Second*5)
}

func (tc *TestClient) EnsureTxSucceededWithTimeout(transaction *types.Transaction, timeout time.Duration) (*types.Receipt, error) {
	return EnsureTxSucceededWithTimeout(tc.ctx, tc.Client, transaction, timeout)
}

type NodeBuilder struct {
	// NodeBuilder configuration
	ctx           context.Context
	chainConfig   *params.ChainConfig
	nodeConfig    *arbnode.Config
	execConfig    *gethexec.Config
	l1StackConfig *node.Config
	l2StackConfig *node.Config
	valnodeConfig *valnode.Config
	L1Info        info
	L2Info        info

	// L1, L2 Node parameters
	dataDir       string
	isSequencer   bool
	takeOwnership bool
	withL1        bool
	addresses     *chaininfo.RollupAddresses
	initMessage   *arbostypes.ParsedInitMessage

	// Created nodes
	L1 *TestClient
	L2 *TestClient
}

func NewNodeBuilder(ctx context.Context) *NodeBuilder {
	return &NodeBuilder{ctx: ctx}
}

func (b *NodeBuilder) DefaultConfig(t *testing.T, withL1 bool) *NodeBuilder {
	// most used values across current tests are set here as default
	b.withL1 = withL1
	if withL1 {
		b.isSequencer = true
		b.nodeConfig = arbnode.ConfigDefaultL1Test()
	} else {
		b.takeOwnership = true
		b.nodeConfig = arbnode.ConfigDefaultL2Test()
	}
	b.chainConfig = params.ArbitrumDevTestChainConfig()
	b.L1Info = NewL1TestInfo(t)
	b.L2Info = NewArbTestInfo(t, b.chainConfig.ChainID)
	b.dataDir = t.TempDir()
	b.l1StackConfig = createStackConfigForTest(b.dataDir)
	b.l2StackConfig = createStackConfigForTest(b.dataDir)
	cp := valnode.TestValidationConfig
	b.valnodeConfig = &cp
	b.execConfig = gethexec.ConfigDefaultTest()
	return b
}

func (b *NodeBuilder) WithArbOSVersion(arbosVersion uint64) *NodeBuilder {
	newChainConfig := *b.chainConfig
	newChainConfig.ArbitrumChainParams.InitialArbOSVersion = arbosVersion
	b.chainConfig = &newChainConfig
	return b
}

func (b *NodeBuilder) WithWasmRootDir(wasmRootDir string) *NodeBuilder {
	b.valnodeConfig.Wasm.RootPath = wasmRootDir
	return b
}

func (b *NodeBuilder) Build(t *testing.T) func() {
	b.CheckConfig(t)
	if b.withL1 {
		b.BuildL1(t)
		return b.BuildL2WithL1(t)
	}
	return b.BuildL2(t)
}

func (b *NodeBuilder) CheckConfig(t *testing.T) {
	if b.chainConfig == nil {
		b.chainConfig = params.ArbitrumDevTestChainConfig()
	}
	if b.nodeConfig == nil {
		b.nodeConfig = arbnode.ConfigDefaultL1Test()
	}
	if b.execConfig == nil {
		b.execConfig = gethexec.ConfigDefaultTest()
	}
	if b.L1Info == nil {
		b.L1Info = NewL1TestInfo(t)
	}
	if b.L2Info == nil {
		b.L2Info = NewArbTestInfo(t, b.chainConfig.ChainID)
	}
	if b.execConfig.RPC.MaxRecreateStateDepth == arbitrum.UninitializedMaxRecreateStateDepth {
		if b.execConfig.Caching.Archive {
			b.execConfig.RPC.MaxRecreateStateDepth = arbitrum.DefaultArchiveNodeMaxRecreateStateDepth
		} else {
			b.execConfig.RPC.MaxRecreateStateDepth = arbitrum.DefaultNonArchiveNodeMaxRecreateStateDepth
		}
	}
<<<<<<< HEAD
}

func (b *NodeBuilder) BuildL1(t *testing.T) {
	b.L1 = NewTestClient(b.ctx)
	b.L1Info, b.L1.Client, b.L1.L1Backend, b.L1.Stack = createTestL1BlockChain(t, b.L1Info)
	b.addresses, b.initMessage = DeployOnTestL1(t, b.ctx, b.L1Info, b.L1.Client, b.chainConfig)
	b.L1.cleanup = func() { requireClose(t, b.L1.Stack) }
}

func (b *NodeBuilder) BuildL2WithL1(t *testing.T) func() {
	if b.L1 == nil {
		panic("must build L1 before building L2")
	}
	b.L2 = NewTestClient(b.ctx)

	var l2chainDb ethdb.Database
	var l2arbDb ethdb.Database
	var l2blockchain *core.BlockChain
	_, b.L2.Stack, l2chainDb, l2arbDb, l2blockchain = createL2BlockChainWithStackConfig(
		t, b.L2Info, b.dataDir, b.chainConfig, b.initMessage, b.l2StackConfig, &b.execConfig.Caching)

	var sequencerTxOptsPtr *bind.TransactOpts
	var dataSigner signature.DataSignerFunc
	if b.isSequencer {
		sequencerTxOpts := b.L1Info.GetDefaultTransactOpts("Sequencer", b.ctx)
		sequencerTxOptsPtr = &sequencerTxOpts
		dataSigner = signature.DataSignerFromPrivateKey(b.L1Info.GetInfoWithPrivKey("Sequencer").PrivateKey)
	} else {
		b.nodeConfig.BatchPoster.Enable = false
		b.nodeConfig.Sequencer = false
		b.nodeConfig.DelayedSequencer.Enable = false
		b.execConfig.Sequencer.Enable = false
	}

	var validatorTxOptsPtr *bind.TransactOpts
	if b.nodeConfig.Staker.Enable {
		validatorTxOpts := b.L1Info.GetDefaultTransactOpts("Validator", b.ctx)
		validatorTxOptsPtr = &validatorTxOpts
=======
	if b.withL1 {
		l1, l2 := NewTestClient(b.ctx), NewTestClient(b.ctx)
		b.L2Info, l2.ConsensusNode, l2.Client, l2.Stack, b.L1Info, l1.L1Backend, l1.Client, l1.Stack =
			createTestNodeWithL1(t, b.ctx, b.isSequencer, b.nodeConfig, b.execConfig, b.chainConfig, b.l2StackConfig, b.valnodeConfig, b.L2Info)
		b.L1, b.L2 = l1, l2
		b.L1.cleanup = func() { requireClose(t, b.L1.Stack) }
	} else {
		l2 := NewTestClient(b.ctx)
		b.L2Info, l2.ConsensusNode, l2.Client =
			createTestNode(t, b.ctx, b.L2Info, b.nodeConfig, b.execConfig, b.chainConfig, b.valnodeConfig, b.takeOwnership)
		b.L2 = l2
>>>>>>> b6562ef1
	}

	AddDefaultValNode(t, b.ctx, b.nodeConfig, true, "")

	Require(t, b.execConfig.Validate())
	execConfig := b.execConfig
	execConfigFetcher := func() *gethexec.Config { return execConfig }
	execNode, err := gethexec.CreateExecutionNode(b.ctx, b.L2.Stack, l2chainDb, l2blockchain, b.L1.Client, execConfigFetcher)
	Require(t, err)

	fatalErrChan := make(chan error, 10)
	b.L2.ConsensusNode, err = arbnode.CreateNode(
		b.ctx, b.L2.Stack, execNode, l2arbDb, NewFetcherFromConfig(b.nodeConfig), l2blockchain.Config(), b.L1.Client,
		b.addresses, validatorTxOptsPtr, sequencerTxOptsPtr, dataSigner, fatalErrChan, big.NewInt(1337), nil)
	Require(t, err)

	err = b.L2.ConsensusNode.Start(b.ctx)
	Require(t, err)

	b.L2.Client = ClientForStack(t, b.L2.Stack)

	StartWatchChanErr(t, b.ctx, fatalErrChan, b.L2.ConsensusNode)

	b.L2.ExecNode = getExecNode(t, b.L2.ConsensusNode)
	b.L2.cleanup = func() { b.L2.ConsensusNode.StopAndWait() }
	return func() {
		b.L2.cleanup()
		if b.L1 != nil && b.L1.cleanup != nil {
			b.L1.cleanup()
		}
	}
}

// L2 -Only. Enough for tests that needs no interface to L1
// Requires precompiles.AllowDebugPrecompiles = true
func (b *NodeBuilder) BuildL2(t *testing.T) func() {
	b.L2 = NewTestClient(b.ctx)

	AddDefaultValNode(t, b.ctx, b.nodeConfig, true, "")

	var chainDb ethdb.Database
	var arbDb ethdb.Database
	var blockchain *core.BlockChain
	b.L2Info, b.L2.Stack, chainDb, arbDb, blockchain = createL2BlockChain(
		t, b.L2Info, b.dataDir, b.chainConfig, &b.execConfig.Caching)

	Require(t, b.execConfig.Validate())
	execConfig := b.execConfig
	execConfigFetcher := func() *gethexec.Config { return execConfig }
	execNode, err := gethexec.CreateExecutionNode(b.ctx, b.L2.Stack, chainDb, blockchain, nil, execConfigFetcher)
	Require(t, err)

	fatalErrChan := make(chan error, 10)
	b.L2.ConsensusNode, err = arbnode.CreateNode(
		b.ctx, b.L2.Stack, execNode, arbDb, NewFetcherFromConfig(b.nodeConfig), blockchain.Config(),
		nil, nil, nil, nil, nil, fatalErrChan, big.NewInt(1337), nil)
	Require(t, err)

	// Give the node an init message
	err = b.L2.ConsensusNode.TxStreamer.AddFakeInitMessage()
	Require(t, err)

	err = b.L2.ConsensusNode.Start(b.ctx)
	Require(t, err)

	b.L2.Client = ClientForStack(t, b.L2.Stack)

	if b.takeOwnership {
		debugAuth := b.L2Info.GetDefaultTransactOpts("Owner", b.ctx)

		// make auth a chain owner
		arbdebug, err := precompilesgen.NewArbDebug(common.HexToAddress("0xff"), b.L2.Client)
		Require(t, err, "failed to deploy ArbDebug")

		tx, err := arbdebug.BecomeChainOwner(&debugAuth)
		Require(t, err, "failed to deploy ArbDebug")

		_, err = EnsureTxSucceeded(b.ctx, b.L2.Client, tx)
		Require(t, err)
	}

	StartWatchChanErr(t, b.ctx, fatalErrChan, b.L2.ConsensusNode)

	b.L2.ExecNode = getExecNode(t, b.L2.ConsensusNode)
	b.L2.cleanup = func() { b.L2.ConsensusNode.StopAndWait() }
	return func() { b.L2.cleanup() }
}

// L2 -Only. RestartL2Node shutdowns the existing l2 node and start it again using the same data dir.
func (b *NodeBuilder) RestartL2Node(t *testing.T) {
	if b.L2 == nil {
		t.Fatalf("L2 was not created")
	}
	b.L2.cleanup()

	l2info, stack, chainDb, arbDb, blockchain := createL2BlockChain(t, b.L2Info, b.dataDir, b.chainConfig, &b.execConfig.Caching)

	execConfigFetcher := func() *gethexec.Config { return b.execConfig }
	execNode, err := gethexec.CreateExecutionNode(b.ctx, stack, chainDb, blockchain, nil, execConfigFetcher)
	Require(t, err)

	feedErrChan := make(chan error, 10)
	currentNode, err := arbnode.CreateNode(b.ctx, stack, execNode, arbDb, NewFetcherFromConfig(b.nodeConfig), blockchain.Config(), nil, nil, nil, nil, nil, feedErrChan, big.NewInt(1337), nil)
	Require(t, err)

	Require(t, currentNode.Start(b.ctx))
	client := ClientForStack(t, stack)

	StartWatchChanErr(t, b.ctx, feedErrChan, currentNode)

	l2 := NewTestClient(b.ctx)
	l2.ConsensusNode = currentNode
	l2.Client = client
	l2.ExecNode = execNode
	l2.cleanup = func() { b.L2.ConsensusNode.StopAndWait() }

	b.L2 = l2
	b.L2Info = l2info
}

func (b *NodeBuilder) Build2ndNode(t *testing.T, params *SecondNodeParams) (*TestClient, func()) {
	if b.L2 == nil {
		t.Fatal("builder did not previously build a L2 Node")
	}
	if b.withL1 && b.L1 == nil {
		t.Fatal("builder did not previously build a L1 Node")
	}
	if params.nodeConfig == nil {
		params.nodeConfig = arbnode.ConfigDefaultL1NonSequencerTest()
	}
	if params.dasConfig != nil {
		params.nodeConfig.DataAvailability = *params.dasConfig
	}
	if params.stackConfig == nil {
		params.stackConfig = b.l2StackConfig
		// should use different dataDir from the previously used ones
		params.stackConfig.DataDir = t.TempDir()
	}
	if params.initData == nil {
		params.initData = &b.L2Info.ArbInitData
	}
	if params.execConfig == nil {
		params.execConfig = b.execConfig
	}
	if params.addresses == nil {
		params.addresses = b.addresses
	}
	if params.execConfig.RPC.MaxRecreateStateDepth == arbitrum.UninitializedMaxRecreateStateDepth {
		if params.execConfig.Caching.Archive {
			params.execConfig.RPC.MaxRecreateStateDepth = arbitrum.DefaultArchiveNodeMaxRecreateStateDepth
		} else {
			params.execConfig.RPC.MaxRecreateStateDepth = arbitrum.DefaultNonArchiveNodeMaxRecreateStateDepth
		}
	}
	if b.nodeConfig.BatchPoster.Enable && params.nodeConfig.BatchPoster.Enable && params.nodeConfig.BatchPoster.RedisUrl == "" {
		t.Fatal("The batch poster must use Redis when enabled for multiple nodes")
	}

	l2 := NewTestClient(b.ctx)
	l2.Client, l2.ConsensusNode =
<<<<<<< HEAD
		Create2ndNodeWithConfig(t, b.ctx, b.L2.ConsensusNode, b.L1.Stack, b.L1Info, params.initData, params.nodeConfig, params.execConfig, params.stackConfig, params.addresses, b.initMessage)
=======
		Create2ndNodeWithConfig(t, b.ctx, b.L2.ConsensusNode, b.L1.Stack, b.L1Info, params.initData, params.nodeConfig, params.execConfig, params.stackConfig, b.valnodeConfig)
>>>>>>> b6562ef1
	l2.ExecNode = getExecNode(t, l2.ConsensusNode)
	l2.cleanup = func() { l2.ConsensusNode.StopAndWait() }
	return l2, func() { l2.cleanup() }
}

func (b *NodeBuilder) BridgeBalance(t *testing.T, account string, amount *big.Int) (*types.Transaction, *types.Receipt) {
	return BridgeBalance(t, account, amount, b.L1Info, b.L2Info, b.L1.Client, b.L2.Client, b.ctx)
}

func SendWaitTestTransactions(t *testing.T, ctx context.Context, client client, txs []*types.Transaction) {
	t.Helper()
	for _, tx := range txs {
		Require(t, client.SendTransaction(ctx, tx))
	}
	for _, tx := range txs {
		_, err := EnsureTxSucceeded(ctx, client, tx)
		Require(t, err)
	}
}

func TransferBalance(
	t *testing.T, from, to string, amount *big.Int, l2info info, client client, ctx context.Context,
) (*types.Transaction, *types.Receipt) {
	t.Helper()
	return TransferBalanceTo(t, from, l2info.GetAddress(to), amount, l2info, client, ctx)
}

func TransferBalanceTo(
	t *testing.T, from string, to common.Address, amount *big.Int, l2info info, client client, ctx context.Context,
) (*types.Transaction, *types.Receipt) {
	t.Helper()
	tx := l2info.PrepareTxTo(from, &to, l2info.TransferGas, amount, nil)
	err := client.SendTransaction(ctx, tx)
	Require(t, err)
	res, err := EnsureTxSucceeded(ctx, client, tx)
	Require(t, err)
	return tx, res
}

// if l2client is not nil - will wait until balance appears in l2
func BridgeBalance(
	t *testing.T, account string, amount *big.Int, l1info info, l2info info, l1client client, l2client client, ctx context.Context,
) (*types.Transaction, *types.Receipt) {
	t.Helper()

	// setup or validate the same account on l2info
	l1acct := l1info.GetInfoWithPrivKey(account)
	if l2info.Accounts[account] == nil {
		l2info.SetFullAccountInfo(account, &AccountInfo{
			Address:    l1acct.Address,
			PrivateKey: l1acct.PrivateKey,
			Nonce:      0,
		})
	} else {
		l2acct := l2info.GetInfoWithPrivKey(account)
		if l2acct.PrivateKey.X.Cmp(l1acct.PrivateKey.X) != 0 ||
			l2acct.PrivateKey.Y.Cmp(l1acct.PrivateKey.Y) != 0 {
			Fatal(t, "l2 account already exists and not compatible to l1")
		}
	}

	// check previous balance
	var l2Balance *big.Int
	var err error
	if l2client != nil {
		l2Balance, err = l2client.BalanceAt(ctx, l2info.GetAddress("Faucet"), nil)
		Require(t, err)
	}

	// send transaction
	data, err := hex.DecodeString("0f4d14e9000000000000000000000000000000000000000000000000000082f79cd90000")
	Require(t, err)
	tx := l1info.PrepareTx(account, "Inbox", l1info.TransferGas*100, amount, data)
	err = l1client.SendTransaction(ctx, tx)
	Require(t, err)
	res, err := EnsureTxSucceeded(ctx, l1client, tx)
	Require(t, err)

	// wait for balance to appear in l2
	if l2client != nil {
		l2Balance.Add(l2Balance, amount)
		for i := 0; true; i++ {
			balance, err := l2client.BalanceAt(ctx, l2info.GetAddress("Faucet"), nil)
			Require(t, err)
			if balance.Cmp(l2Balance) >= 0 {
				break
			}
			TransferBalance(t, "Faucet", "User", big.NewInt(1), l1info, l1client, ctx)
			if i > 20 {
				Fatal(t, "bridging failed")
			}
			<-time.After(time.Millisecond * 100)
		}
	}

	return tx, res
}

func SendSignedTxViaL1(
	t *testing.T,
	ctx context.Context,
	l1info *BlockchainTestInfo,
	l1client arbutil.L1Interface,
	l2client arbutil.L1Interface,
	delayedTx *types.Transaction,
) *types.Receipt {
	delayedInboxContract, err := bridgegen.NewInbox(l1info.GetAddress("Inbox"), l1client)
	Require(t, err)
	usertxopts := l1info.GetDefaultTransactOpts("User", ctx)

	txbytes, err := delayedTx.MarshalBinary()
	Require(t, err)
	txwrapped := append([]byte{arbos.L2MessageKind_SignedTx}, txbytes...)
	l1tx, err := delayedInboxContract.SendL2Message(&usertxopts, txwrapped)
	Require(t, err)
	_, err = EnsureTxSucceeded(ctx, l1client, l1tx)
	Require(t, err)

	// sending l1 messages creates l1 blocks.. make enough to get that delayed inbox message in
	for i := 0; i < 30; i++ {
		SendWaitTestTransactions(t, ctx, l1client, []*types.Transaction{
			l1info.PrepareTx("Faucet", "Faucet", 30000, big.NewInt(1e12), nil),
		})
	}
	receipt, err := EnsureTxSucceeded(ctx, l2client, delayedTx)
	Require(t, err)
	return receipt
}

func SendUnsignedTxViaL1(
	t *testing.T,
	ctx context.Context,
	l1info *BlockchainTestInfo,
	l1client arbutil.L1Interface,
	l2client arbutil.L1Interface,
	templateTx *types.Transaction,
) *types.Receipt {
	delayedInboxContract, err := bridgegen.NewInbox(l1info.GetAddress("Inbox"), l1client)
	Require(t, err)

	usertxopts := l1info.GetDefaultTransactOpts("User", ctx)
	remapped := util.RemapL1Address(usertxopts.From)
	nonce, err := l2client.NonceAt(ctx, remapped, nil)
	Require(t, err)

	unsignedTx := types.NewTx(&types.ArbitrumUnsignedTx{
		ChainId:   templateTx.ChainId(),
		From:      remapped,
		Nonce:     nonce,
		GasFeeCap: templateTx.GasFeeCap(),
		Gas:       templateTx.Gas(),
		To:        templateTx.To(),
		Value:     templateTx.Value(),
		Data:      templateTx.Data(),
	})

	l1tx, err := delayedInboxContract.SendUnsignedTransaction(
		&usertxopts,
		arbmath.UintToBig(unsignedTx.Gas()),
		unsignedTx.GasFeeCap(),
		arbmath.UintToBig(unsignedTx.Nonce()),
		*unsignedTx.To(),
		unsignedTx.Value(),
		unsignedTx.Data(),
	)
	Require(t, err)
	_, err = EnsureTxSucceeded(ctx, l1client, l1tx)
	Require(t, err)

	// sending l1 messages creates l1 blocks.. make enough to get that delayed inbox message in
	for i := 0; i < 30; i++ {
		SendWaitTestTransactions(t, ctx, l1client, []*types.Transaction{
			l1info.PrepareTx("Faucet", "Faucet", 30000, big.NewInt(1e12), nil),
		})
	}
	receipt, err := EnsureTxSucceeded(ctx, l2client, unsignedTx)
	Require(t, err)
	return receipt
}

func GetBaseFee(t *testing.T, client client, ctx context.Context) *big.Int {
	header, err := client.HeaderByNumber(ctx, nil)
	Require(t, err)
	return header.BaseFee
}

func GetBaseFeeAt(t *testing.T, client client, ctx context.Context, blockNum *big.Int) *big.Int {
	header, err := client.HeaderByNumber(ctx, blockNum)
	Require(t, err)
	return header.BaseFee
}

type lifecycle struct {
	start func() error
	stop  func() error
}

func (l *lifecycle) Start() error {
	if l.start != nil {
		return l.start()
	}
	return nil
}

func (l *lifecycle) Stop() error {
	if l.start != nil {
		return l.stop()
	}
	return nil
}

type staticNodeConfigFetcher struct {
	config *arbnode.Config
}

func NewFetcherFromConfig(c *arbnode.Config) *staticNodeConfigFetcher {
	err := c.Validate()
	if err != nil {
		panic("invalid static config: " + err.Error())
	}
	return &staticNodeConfigFetcher{c}
}

func (c *staticNodeConfigFetcher) Get() *arbnode.Config {
	return c.config
}

func (c *staticNodeConfigFetcher) Start(context.Context) {}

func (c *staticNodeConfigFetcher) StopAndWait() {}

func (c *staticNodeConfigFetcher) Started() bool {
	return true
}

func createStackConfigForTest(dataDir string) *node.Config {
	stackConf := node.DefaultConfig
	stackConf.DataDir = dataDir
	stackConf.UseLightweightKDF = true
	stackConf.WSPort = 0
	stackConf.WSModules = append(stackConf.WSModules, "eth", "debug")
	stackConf.HTTPPort = 0
	stackConf.HTTPHost = ""
	stackConf.HTTPModules = append(stackConf.HTTPModules, "eth", "debug")
	stackConf.P2P.NoDiscovery = true
	stackConf.P2P.NoDial = true
	stackConf.P2P.ListenAddr = ""
	stackConf.P2P.NAT = nil
	stackConf.DBEngine = "leveldb" // TODO Try pebble again in future once iterator race condition issues are fixed
	return &stackConf
}

func createRedisGroup(ctx context.Context, t *testing.T, streamName string, client redis.UniversalClient) {
	t.Helper()
	// Stream name and group name are the same.
	if _, err := client.XGroupCreateMkStream(ctx, streamName, streamName, "$").Result(); err != nil {
		log.Debug("Error creating stream group: %v", err)
	}
}

func destroyRedisGroup(ctx context.Context, t *testing.T, streamName string, client redis.UniversalClient) {
	t.Helper()
	if client == nil {
		return
	}
	if _, err := client.XGroupDestroy(ctx, streamName, streamName).Result(); err != nil {
		log.Debug("Error destroying a stream group", "error", err)
	}
}

func createTestValidationNode(t *testing.T, ctx context.Context, config *valnode.Config) (*valnode.ValidationNode, *node.Node) {
	stackConf := node.DefaultConfig
	stackConf.HTTPPort = 0
	stackConf.DataDir = ""
	stackConf.WSHost = "127.0.0.1"
	stackConf.WSPort = 0
	stackConf.WSModules = []string{server_api.Namespace}
	stackConf.P2P.NoDiscovery = true
	stackConf.P2P.ListenAddr = ""
	stackConf.DBEngine = "leveldb" // TODO Try pebble again in future once iterator race condition issues are fixed

	valnode.EnsureValidationExposedViaAuthRPC(&stackConf)

	stack, err := node.New(&stackConf)
	Require(t, err)

	configFetcher := func() *valnode.Config { return config }
	valnode, err := valnode.CreateValidationNode(configFetcher, stack, nil)
	Require(t, err)

	err = stack.Start()
	Require(t, err)

	err = valnode.Start(ctx)
	Require(t, err)

	go func() {
		<-ctx.Done()
		stack.Close()
	}()

	return valnode, stack
}

type validated interface {
	Validate() error
}

func StaticFetcherFrom[T any](t *testing.T, config *T) func() *T {
	t.Helper()
	tCopy := *config
	asEmptyIf := interface{}(&tCopy)
	if asValidtedIf, ok := asEmptyIf.(validated); ok {
		err := asValidtedIf.Validate()
		if err != nil {
			Fatal(t, err)
		}
	}
	return func() *T { return &tCopy }
}

func configByValidationNode(clientConfig *arbnode.Config, valStack *node.Node) {
	clientConfig.BlockValidator.ValidationServerConfigs[0].URL = valStack.WSEndpoint()
	clientConfig.BlockValidator.ValidationServerConfigs[0].JWTSecret = ""
}

func currentRootModule(t *testing.T) common.Hash {
	t.Helper()
	locator, err := server_common.NewMachineLocator("")
	if err != nil {
		t.Fatalf("Error creating machine locator: %v", err)
	}
	return locator.LatestWasmModuleRoot()
}

func AddDefaultValNode(t *testing.T, ctx context.Context, nodeConfig *arbnode.Config, useJit bool, redisURL string, wasmRootDir string) {
	if !nodeConfig.ValidatorRequired() {
		return
	}
	conf := valnode.TestValidationConfig
	conf.UseJit = useJit
	conf.Wasm.RootPath = wasmRootDir
	// Enable redis streams when URL is specified
	if redisURL != "" {
		conf.Arbitrator.RedisValidationServerConfig = rediscons.DefaultValidationServerConfig
		redisClient, err := redisutil.RedisClientFromURL(redisURL)
		if err != nil {
			t.Fatalf("Error creating redis coordinator: %v", err)
		}
		redisStream := server_api.RedisStreamForRoot(currentRootModule(t))
		createRedisGroup(ctx, t, redisStream, redisClient)
		conf.Arbitrator.RedisValidationServerConfig.RedisURL = redisURL
		t.Cleanup(func() { destroyRedisGroup(ctx, t, redisStream, redisClient) })
		conf.Arbitrator.RedisValidationServerConfig.ModuleRoots = []string{currentRootModule(t).Hex()}
	}
	_, valStack := createTestValidationNode(t, ctx, &conf)
	configByValidationNode(nodeConfig, valStack)
}

func createTestL1BlockChain(t *testing.T, l1info info) (info, *ethclient.Client, *eth.Ethereum, *node.Node) {
	if l1info == nil {
		l1info = NewL1TestInfo(t)
	}
	stackConfig := createStackConfigForTest(t.TempDir())
	l1info.GenerateAccount("Faucet")

	chainConfig := params.ArbitrumDevTestChainConfig()
	chainConfig.ArbitrumChainParams = params.ArbitrumChainParams{}

	stack, err := node.New(stackConfig)
	Require(t, err)

	nodeConf := ethconfig.Defaults
	nodeConf.NetworkId = chainConfig.ChainID.Uint64()
	faucetAddr := l1info.GetAddress("Faucet")
	l1Genesis := core.DeveloperGenesisBlock(15_000_000, &faucetAddr)
	infoGenesis := l1info.GetGenesisAlloc()
	for acct, info := range infoGenesis {
		l1Genesis.Alloc[acct] = info
	}
	l1Genesis.BaseFee = big.NewInt(50 * params.GWei)
	nodeConf.Genesis = l1Genesis
	nodeConf.Miner.Etherbase = l1info.GetAddress("Faucet")
	nodeConf.SyncMode = downloader.FullSync

	l1backend, err := eth.New(stack, &nodeConf)
	Require(t, err)

	simBeacon, err := catalyst.NewSimulatedBeacon(0, l1backend)
	Require(t, err)
	catalyst.RegisterSimulatedBeaconAPIs(stack, simBeacon)
	stack.RegisterLifecycle(simBeacon)

	tempKeyStore := keystore.NewPlaintextKeyStore(t.TempDir())
	faucetAccount, err := tempKeyStore.ImportECDSA(l1info.Accounts["Faucet"].PrivateKey, "passphrase")
	Require(t, err)
	Require(t, tempKeyStore.Unlock(faucetAccount, "passphrase"))
	l1backend.AccountManager().AddBackend(tempKeyStore)
	l1backend.SetEtherbase(l1info.GetAddress("Faucet"))

	stack.RegisterLifecycle(&lifecycle{stop: func() error {
		l1backend.StopMining()
		return nil
	}})

	stack.RegisterAPIs([]rpc.API{{
		Namespace: "eth",
		Service:   filters.NewFilterAPI(filters.NewFilterSystem(l1backend.APIBackend, filters.Config{}), false),
	}})
	stack.RegisterAPIs(tracers.APIs(l1backend.APIBackend))

	Require(t, stack.Start())
	Require(t, l1backend.StartMining())

	rpcClient := stack.Attach()

	l1Client := ethclient.NewClient(rpcClient)

	return l1info, l1Client, l1backend, stack
}

func getInitMessage(ctx context.Context, t *testing.T, l1client client, addresses *chaininfo.RollupAddresses) *arbostypes.ParsedInitMessage {
	bridge, err := arbnode.NewDelayedBridge(l1client, addresses.Bridge, addresses.DeployedAt)
	Require(t, err)
	deployedAtBig := arbmath.UintToBig(addresses.DeployedAt)
	messages, err := bridge.LookupMessagesInRange(ctx, deployedAtBig, deployedAtBig, nil)
	Require(t, err)
	if len(messages) == 0 {
		Fatal(t, "No delayed messages found at rollup creation block")
	}
	initMessage, err := messages[0].Message.ParseInitMessage()
	Require(t, err, "Failed to parse rollup init message")

	return initMessage
}

func DeployOnTestL1(
	t *testing.T, ctx context.Context, l1info info, l1client client, chainConfig *params.ChainConfig, wasmModuleRoot common.Hash,
) (*chaininfo.RollupAddresses, *arbostypes.ParsedInitMessage) {
	l1info.GenerateAccount("RollupOwner")
	l1info.GenerateAccount("Sequencer")
	l1info.GenerateAccount("Validator")
	l1info.GenerateAccount("User")

	SendWaitTestTransactions(t, ctx, l1client, []*types.Transaction{
		l1info.PrepareTx("Faucet", "RollupOwner", 30000, big.NewInt(9223372036854775807), nil),
		l1info.PrepareTx("Faucet", "Sequencer", 30000, big.NewInt(9223372036854775807), nil),
		l1info.PrepareTx("Faucet", "Validator", 30000, big.NewInt(9223372036854775807), nil),
		l1info.PrepareTx("Faucet", "User", 30000, big.NewInt(9223372036854775807), nil)})

	l1TransactionOpts := l1info.GetDefaultTransactOpts("RollupOwner", ctx)
	serializedChainConfig, err := json.Marshal(chainConfig)
	Require(t, err)

	arbSys, _ := precompilesgen.NewArbSys(types.ArbSysAddress, l1client)
	l1Reader, err := headerreader.New(ctx, l1client, func() *headerreader.Config { return &headerreader.TestConfig }, arbSys)
	Require(t, err)
	l1Reader.Start(ctx)
	defer l1Reader.StopAndWait()

	nativeToken := common.Address{}
	maxDataSize := big.NewInt(117964)
	addresses, err := deploy.DeployOnL1(
		ctx,
		l1Reader,
		&l1TransactionOpts,
		[]common.Address{l1info.GetAddress("Sequencer")},
		l1info.GetAddress("RollupOwner"),
		0,
		arbnode.GenerateRollupConfig(false, wasmModuleRoot, l1info.GetAddress("RollupOwner"), chainConfig, serializedChainConfig, common.Address{}),
		nativeToken,
		maxDataSize,
		false,
	)
	Require(t, err)
	l1info.SetContract("Bridge", addresses.Bridge)
	l1info.SetContract("SequencerInbox", addresses.SequencerInbox)
	l1info.SetContract("Inbox", addresses.Inbox)
	l1info.SetContract("UpgradeExecutor", addresses.UpgradeExecutor)
	initMessage := getInitMessage(ctx, t, l1client, addresses)
	return addresses, initMessage
}

func createL2BlockChain(
	t *testing.T, l2info *BlockchainTestInfo, dataDir string, chainConfig *params.ChainConfig, cacheConfig *gethexec.CachingConfig,
) (*BlockchainTestInfo, *node.Node, ethdb.Database, ethdb.Database, *core.BlockChain) {
	return createL2BlockChainWithStackConfig(t, l2info, dataDir, chainConfig, nil, nil, cacheConfig)
}

func createL2BlockChainWithStackConfig(
	t *testing.T, l2info *BlockchainTestInfo, dataDir string, chainConfig *params.ChainConfig, initMessage *arbostypes.ParsedInitMessage, stackConfig *node.Config, cacheConfig *gethexec.CachingConfig,
) (*BlockchainTestInfo, *node.Node, ethdb.Database, ethdb.Database, *core.BlockChain) {
	if l2info == nil {
		l2info = NewArbTestInfo(t, chainConfig.ChainID)
	}
	var stack *node.Node
	var err error
	if stackConfig == nil {
		stackConfig = createStackConfigForTest(dataDir)
	}
	stack, err = node.New(stackConfig)
	Require(t, err)

	chainData, err := stack.OpenDatabaseWithExtraOptions("l2chaindata", 0, 0, "l2chaindata/", false, conf.PersistentConfigDefault.Pebble.ExtraOptions("l2chaindata"))
	Require(t, err)
	wasmData, err := stack.OpenDatabaseWithExtraOptions("wasm", 0, 0, "wasm/", false, conf.PersistentConfigDefault.Pebble.ExtraOptions("wasm"))
	Require(t, err)
	chainDb := rawdb.WrapDatabaseWithWasm(chainData, wasmData, 0)
	arbDb, err := stack.OpenDatabaseWithExtraOptions("arbitrumdata", 0, 0, "arbitrumdata/", false, conf.PersistentConfigDefault.Pebble.ExtraOptions("arbitrumdata"))
	Require(t, err)

	initReader := statetransfer.NewMemoryInitDataReader(&l2info.ArbInitData)
	if initMessage == nil {
		serializedChainConfig, err := json.Marshal(chainConfig)
		Require(t, err)
		initMessage = &arbostypes.ParsedInitMessage{
			ChainId:               chainConfig.ChainID,
			InitialL1BaseFee:      arbostypes.DefaultInitialL1BaseFee,
			ChainConfig:           chainConfig,
			SerializedChainConfig: serializedChainConfig,
		}
	}
	var coreCacheConfig *core.CacheConfig
	if cacheConfig != nil {
		coreCacheConfig = gethexec.DefaultCacheConfigFor(stack, cacheConfig)
	}
	blockchain, err := gethexec.WriteOrTestBlockChain(chainDb, coreCacheConfig, initReader, chainConfig, initMessage, gethexec.ConfigDefaultTest().TxLookupLimit, 0)
	Require(t, err)

	return l2info, stack, chainDb, arbDb, blockchain
}

func ClientForStack(t *testing.T, backend *node.Node) *ethclient.Client {
	rpcClient := backend.Attach()
	return ethclient.NewClient(rpcClient)
}

<<<<<<< HEAD
=======
// Create and deploy L1 and arbnode for L2
func createTestNodeWithL1(
	t *testing.T,
	ctx context.Context,
	isSequencer bool,
	nodeConfig *arbnode.Config,
	execConfig *gethexec.Config,
	chainConfig *params.ChainConfig,
	stackConfig *node.Config,
	valnodeConfig *valnode.Config,
	l2info_in info,
) (
	l2info info, currentNode *arbnode.Node, l2client *ethclient.Client, l2stack *node.Node,
	l1info info, l1backend *eth.Ethereum, l1client *ethclient.Client, l1stack *node.Node,
) {
	if nodeConfig == nil {
		nodeConfig = arbnode.ConfigDefaultL1Test()
	}
	if execConfig == nil {
		execConfig = gethexec.ConfigDefaultTest()
	}
	if chainConfig == nil {
		chainConfig = params.ArbitrumDevTestChainConfig()
	}
	fatalErrChan := make(chan error, 10)
	l1info, l1client, l1backend, l1stack = createTestL1BlockChain(t, nil)
	var l2chainDb ethdb.Database
	var l2arbDb ethdb.Database
	var l2blockchain *core.BlockChain
	l2info = l2info_in
	if l2info == nil {
		l2info = NewArbTestInfo(t, chainConfig.ChainID)
	}
	locator, err := server_common.NewMachineLocator(valnodeConfig.Wasm.RootPath)
	Require(t, err)
	addresses, initMessage := DeployOnTestL1(t, ctx, l1info, l1client, chainConfig, locator.LatestWasmModuleRoot())
	_, l2stack, l2chainDb, l2arbDb, l2blockchain = createL2BlockChainWithStackConfig(t, l2info, "", chainConfig, initMessage, stackConfig, &execConfig.Caching)
	var sequencerTxOptsPtr *bind.TransactOpts
	var dataSigner signature.DataSignerFunc
	if isSequencer {
		sequencerTxOpts := l1info.GetDefaultTransactOpts("Sequencer", ctx)
		sequencerTxOptsPtr = &sequencerTxOpts
		dataSigner = signature.DataSignerFromPrivateKey(l1info.GetInfoWithPrivKey("Sequencer").PrivateKey)
	}

	if !isSequencer {
		nodeConfig.BatchPoster.Enable = false
		nodeConfig.Sequencer = false
		nodeConfig.DelayedSequencer.Enable = false
		execConfig.Sequencer.Enable = false
	}

	var validatorTxOptsPtr *bind.TransactOpts
	if nodeConfig.Staker.Enable {
		validatorTxOpts := l1info.GetDefaultTransactOpts("Validator", ctx)
		validatorTxOptsPtr = &validatorTxOpts
	}

	AddDefaultValNode(t, ctx, nodeConfig, true, "", valnodeConfig.Wasm.RootPath)

	Require(t, execConfig.Validate())
	execConfigFetcher := func() *gethexec.Config { return execConfig }
	execNode, err := gethexec.CreateExecutionNode(ctx, l2stack, l2chainDb, l2blockchain, l1client, execConfigFetcher)
	Require(t, err)
	currentNode, err = arbnode.CreateNode(
		ctx, l2stack, execNode, l2arbDb, NewFetcherFromConfig(nodeConfig), l2blockchain.Config(), l1client,
		addresses, validatorTxOptsPtr, sequencerTxOptsPtr, dataSigner, fatalErrChan, big.NewInt(1337), nil,
	)
	Require(t, err)

	Require(t, currentNode.Start(ctx))

	l2client = ClientForStack(t, l2stack)

	StartWatchChanErr(t, ctx, fatalErrChan, currentNode)

	return
}

// L2 -Only. Enough for tests that needs no interface to L1
// Requires precompiles.AllowDebugPrecompiles = true
func createTestNode(
	t *testing.T, ctx context.Context, l2Info *BlockchainTestInfo, nodeConfig *arbnode.Config, execConfig *gethexec.Config, chainConfig *params.ChainConfig, valnodeConfig *valnode.Config, takeOwnership bool,
) (*BlockchainTestInfo, *arbnode.Node, *ethclient.Client) {
	if nodeConfig == nil {
		nodeConfig = arbnode.ConfigDefaultL2Test()
	}
	if execConfig == nil {
		execConfig = gethexec.ConfigDefaultTest()
	}

	feedErrChan := make(chan error, 10)

	AddDefaultValNode(t, ctx, nodeConfig, true, "", valnodeConfig.Wasm.RootPath)

	l2info, stack, chainDb, arbDb, blockchain := createL2BlockChain(t, l2Info, "", chainConfig, &execConfig.Caching)

	Require(t, execConfig.Validate())
	execConfigFetcher := func() *gethexec.Config { return execConfig }
	execNode, err := gethexec.CreateExecutionNode(ctx, stack, chainDb, blockchain, nil, execConfigFetcher)
	Require(t, err)

	currentNode, err := arbnode.CreateNode(ctx, stack, execNode, arbDb, NewFetcherFromConfig(nodeConfig), blockchain.Config(), nil, nil, nil, nil, nil, feedErrChan, big.NewInt(1337), nil)
	Require(t, err)

	// Give the node an init message
	err = currentNode.TxStreamer.AddFakeInitMessage()
	Require(t, err)

	Require(t, currentNode.Start(ctx))
	client := ClientForStack(t, stack)

	if takeOwnership {
		debugAuth := l2info.GetDefaultTransactOpts("Owner", ctx)

		// make auth a chain owner
		arbdebug, err := precompilesgen.NewArbDebug(common.HexToAddress("0xff"), client)
		Require(t, err, "failed to deploy ArbDebug")

		tx, err := arbdebug.BecomeChainOwner(&debugAuth)
		Require(t, err, "failed to deploy ArbDebug")

		_, err = EnsureTxSucceeded(ctx, client, tx)
		Require(t, err)
	}

	StartWatchChanErr(t, ctx, feedErrChan, currentNode)

	return l2info, currentNode, client
}

>>>>>>> b6562ef1
func StartWatchChanErr(t *testing.T, ctx context.Context, feedErrChan chan error, node *arbnode.Node) {
	go func() {
		select {
		case <-ctx.Done():
			return
		case err := <-feedErrChan:
			t.Errorf("error occurred: %v", err)
			if node != nil {
				node.StopAndWait()
			}
		}
	}()
}

func Require(t *testing.T, err error, text ...interface{}) {
	t.Helper()
	testhelpers.RequireImpl(t, err, text...)
}

func Fatal(t *testing.T, printables ...interface{}) {
	t.Helper()
	testhelpers.FailImpl(t, printables...)
}

func Create2ndNodeWithConfig(
	t *testing.T,
	ctx context.Context,
	first *arbnode.Node,
	l1stack *node.Node,
	l1info *BlockchainTestInfo,
	l2InitData *statetransfer.ArbosInitializationInfo,
	nodeConfig *arbnode.Config,
	execConfig *gethexec.Config,
	stackConfig *node.Config,
<<<<<<< HEAD
	addresses *chaininfo.RollupAddresses,
	initMessage *arbostypes.ParsedInitMessage,
=======
	valnodeConfig *valnode.Config,
>>>>>>> b6562ef1
) (*ethclient.Client, *arbnode.Node) {
	if nodeConfig == nil {
		nodeConfig = arbnode.ConfigDefaultL1NonSequencerTest()
	}
	if execConfig == nil {
		execConfig = gethexec.ConfigDefaultNonSequencerTest()
	}
	feedErrChan := make(chan error, 10)
	l1rpcClient := l1stack.Attach()
	l1client := ethclient.NewClient(l1rpcClient)

	if stackConfig == nil {
		stackConfig = createStackConfigForTest(t.TempDir())
	}
	l2stack, err := node.New(stackConfig)
	Require(t, err)

	l2chainData, err := l2stack.OpenDatabaseWithExtraOptions("l2chaindata", 0, 0, "l2chaindata/", false, conf.PersistentConfigDefault.Pebble.ExtraOptions("l2chaindata"))
	Require(t, err)
	wasmData, err := l2stack.OpenDatabaseWithExtraOptions("wasm", 0, 0, "wasm/", false, conf.PersistentConfigDefault.Pebble.ExtraOptions("wasm"))
	Require(t, err)
	l2chainDb := rawdb.WrapDatabaseWithWasm(l2chainData, wasmData, 0)

	l2arbDb, err := l2stack.OpenDatabaseWithExtraOptions("arbitrumdata", 0, 0, "arbitrumdata/", false, conf.PersistentConfigDefault.Pebble.ExtraOptions("arbitrumdata"))
	Require(t, err)
	initReader := statetransfer.NewMemoryInitDataReader(l2InitData)

	dataSigner := signature.DataSignerFromPrivateKey(l1info.GetInfoWithPrivKey("Sequencer").PrivateKey)
	sequencerTxOpts := l1info.GetDefaultTransactOpts("Sequencer", ctx)
	validatorTxOpts := l1info.GetDefaultTransactOpts("Validator", ctx)
	firstExec := getExecNode(t, first)

	chainConfig := firstExec.ArbInterface.BlockChain().Config()

	coreCacheConfig := gethexec.DefaultCacheConfigFor(l2stack, &execConfig.Caching)
	l2blockchain, err := gethexec.WriteOrTestBlockChain(l2chainDb, coreCacheConfig, initReader, chainConfig, initMessage, gethexec.ConfigDefaultTest().TxLookupLimit, 0)
	Require(t, err)

	AddDefaultValNode(t, ctx, nodeConfig, true, "", valnodeConfig.Wasm.RootPath)

	Require(t, execConfig.Validate())
	Require(t, nodeConfig.Validate())
	configFetcher := func() *gethexec.Config { return execConfig }
	currentExec, err := gethexec.CreateExecutionNode(ctx, l2stack, l2chainDb, l2blockchain, l1client, configFetcher)
	Require(t, err)

	currentNode, err := arbnode.CreateNode(ctx, l2stack, currentExec, l2arbDb, NewFetcherFromConfig(nodeConfig), l2blockchain.Config(), l1client, addresses, &validatorTxOpts, &sequencerTxOpts, dataSigner, feedErrChan, big.NewInt(1337), nil)
	Require(t, err)

	err = currentNode.Start(ctx)
	Require(t, err)
	l2client := ClientForStack(t, l2stack)

	StartWatchChanErr(t, ctx, feedErrChan, currentNode)

	return l2client, currentNode
}

func GetBalance(t *testing.T, ctx context.Context, client *ethclient.Client, account common.Address) *big.Int {
	t.Helper()
	balance, err := client.BalanceAt(ctx, account, nil)
	Require(t, err, "could not get balance")
	return balance
}

func requireClose(t *testing.T, s *node.Node, text ...interface{}) {
	t.Helper()
	Require(t, s.Close(), text...)
}

func authorizeDASKeyset(
	t *testing.T,
	ctx context.Context,
	dasSignerKey *blsSignatures.PublicKey,
	l1info info,
	l1client arbutil.L1Interface,
) {
	if dasSignerKey == nil {
		return
	}
	keyset := &daprovider.DataAvailabilityKeyset{
		AssumedHonest: 1,
		PubKeys:       []blsSignatures.PublicKey{*dasSignerKey},
	}
	wr := bytes.NewBuffer([]byte{})
	err := keyset.Serialize(wr)
	Require(t, err, "unable to serialize DAS keyset")
	keysetBytes := wr.Bytes()

	sequencerInboxABI, err := abi.JSON(strings.NewReader(bridgegen.SequencerInboxABI))
	Require(t, err, "unable to parse sequencer inbox ABI")
	setKeysetCalldata, err := sequencerInboxABI.Pack("setValidKeyset", keysetBytes)
	Require(t, err, "unable to generate calldata")

	upgradeExecutor, err := upgrade_executorgen.NewUpgradeExecutor(l1info.Accounts["UpgradeExecutor"].Address, l1client)
	Require(t, err, "unable to bind upgrade executor")

	trOps := l1info.GetDefaultTransactOpts("RollupOwner", ctx)
	tx, err := upgradeExecutor.ExecuteCall(&trOps, l1info.Accounts["SequencerInbox"].Address, setKeysetCalldata)
	Require(t, err, "unable to set valid keyset")

	_, err = EnsureTxSucceeded(ctx, l1client, tx)
	Require(t, err, "unable to ensure transaction success for setting valid keyset")
}

func setupConfigWithDAS(
	t *testing.T, ctx context.Context, dasModeString string,
) (*params.ChainConfig, *arbnode.Config, *das.LifecycleManager, string, *blsSignatures.PublicKey) {
	l1NodeConfigA := arbnode.ConfigDefaultL1Test()
	chainConfig := params.ArbitrumDevTestChainConfig()
	var dbPath string
	var err error

	enableFileStorage, enableDbStorage, enableDas := false, false, true
	switch dasModeString {
	case "db":
		enableDbStorage = true
		chainConfig = params.ArbitrumDevTestDASChainConfig()
	case "files":
		enableFileStorage = true
		chainConfig = params.ArbitrumDevTestDASChainConfig()
	case "onchain":
		enableDas = false
	default:
		Fatal(t, "unknown storage type")
	}
	dbPath = t.TempDir()
	dasSignerKey, _, err := das.GenerateAndStoreKeys(dbPath)
	Require(t, err)

	dbConfig := das.DefaultLocalDBStorageConfig
	dbConfig.Enable = enableDbStorage
	dbConfig.DataDir = dbPath

	dasConfig := &das.DataAvailabilityConfig{
		Enable: enableDas,
		Key: das.KeyConfig{
			KeyDir: dbPath,
		},
		LocalFileStorage: das.LocalFileStorageConfig{
			Enable:  enableFileStorage,
			DataDir: dbPath,
		},
		LocalDBStorage:           dbConfig,
		RequestTimeout:           5 * time.Second,
		ParentChainNodeURL:       "none",
		SequencerInboxAddress:    "none",
		PanicOnError:             true,
		DisableSignatureChecking: true,
	}

	l1NodeConfigA.DataAvailability = das.DefaultDataAvailabilityConfig
	var lifecycleManager *das.LifecycleManager
	var daReader das.DataAvailabilityServiceReader
	var daWriter das.DataAvailabilityServiceWriter
	var daHealthChecker das.DataAvailabilityServiceHealthChecker
	var signatureVerifier *das.SignatureVerifier
	if dasModeString != "onchain" {
		daReader, daWriter, signatureVerifier, daHealthChecker, lifecycleManager, err = das.CreateDAComponentsForDaserver(ctx, dasConfig, nil, nil)

		Require(t, err)
		rpcLis, err := net.Listen("tcp", "localhost:0")
		Require(t, err)
		restLis, err := net.Listen("tcp", "localhost:0")
		Require(t, err)
		_, err = das.StartDASRPCServerOnListener(ctx, rpcLis, genericconf.HTTPServerTimeoutConfigDefault, genericconf.HTTPServerBodyLimitDefault, daReader, daWriter, daHealthChecker, signatureVerifier)
		Require(t, err)
		_, err = das.NewRestfulDasServerOnListener(restLis, genericconf.HTTPServerTimeoutConfigDefault, daReader, daHealthChecker)
		Require(t, err)

		beConfigA := das.BackendConfig{
			URL:    "http://" + rpcLis.Addr().String(),
			Pubkey: blsPubToBase64(dasSignerKey),
		}
		l1NodeConfigA.DataAvailability.RPCAggregator = aggConfigForBackend(t, beConfigA)
		l1NodeConfigA.DataAvailability.Enable = true
		l1NodeConfigA.DataAvailability.RestAggregator = das.DefaultRestfulClientAggregatorConfig
		l1NodeConfigA.DataAvailability.RestAggregator.Enable = true
		l1NodeConfigA.DataAvailability.RestAggregator.Urls = []string{"http://" + restLis.Addr().String()}
		l1NodeConfigA.DataAvailability.ParentChainNodeURL = "none"
	}

	return chainConfig, l1NodeConfigA, lifecycleManager, dbPath, dasSignerKey
}

func getDeadlineTimeout(t *testing.T, defaultTimeout time.Duration) time.Duration {
	testDeadLine, deadlineExist := t.Deadline()
	var timeout time.Duration
	if deadlineExist {
		timeout = time.Until(testDeadLine) - (time.Second * 10)
		if timeout > time.Second*10 {
			timeout = timeout - (time.Second * 10)
		}
	} else {
		timeout = defaultTimeout
	}

	return timeout
}

func deploySimple(
	t *testing.T, ctx context.Context, auth bind.TransactOpts, client *ethclient.Client,
) (common.Address, *mocksgen.Simple) {
	addr, tx, simple, err := mocksgen.DeploySimple(&auth, client)
	Require(t, err, "could not deploy Simple.sol contract")
	_, err = EnsureTxSucceeded(ctx, client, tx)
	Require(t, err)
	return addr, simple
}

func deployContractInitCode(code []byte, revert bool) []byte {
	// a small prelude to return the given contract code
	last_opcode := vm.RETURN
	if revert {
		last_opcode = vm.REVERT
	}
	deploy := []byte{byte(vm.PUSH32)}
	deploy = append(deploy, math.U256Bytes(big.NewInt(int64(len(code))))...)
	deploy = append(deploy, byte(vm.DUP1))
	deploy = append(deploy, byte(vm.PUSH1))
	deploy = append(deploy, 42) // the prelude length
	deploy = append(deploy, byte(vm.PUSH1))
	deploy = append(deploy, 0)
	deploy = append(deploy, byte(vm.CODECOPY))
	deploy = append(deploy, byte(vm.PUSH1))
	deploy = append(deploy, 0)
	deploy = append(deploy, byte(last_opcode))
	deploy = append(deploy, code...)
	return deploy
}

func deployContract(
	t *testing.T, ctx context.Context, auth bind.TransactOpts, client *ethclient.Client, code []byte,
) common.Address {
	deploy := deployContractInitCode(code, false)
	basefee := arbmath.BigMulByFrac(GetBaseFee(t, client, ctx), 6, 5) // current*1.2
	nonce, err := client.NonceAt(ctx, auth.From, nil)
	Require(t, err)
	gas, err := client.EstimateGas(ctx, ethereum.CallMsg{
		From:      auth.From,
		GasPrice:  basefee,
		GasTipCap: auth.GasTipCap,
		Value:     big.NewInt(0),
		Data:      deploy,
	})
	Require(t, err)
	tx := types.NewContractCreation(nonce, big.NewInt(0), gas, basefee, deploy)
	tx, err = auth.Signer(auth.From, tx)
	Require(t, err)
	Require(t, client.SendTransaction(ctx, tx))
	_, err = EnsureTxSucceeded(ctx, client, tx)
	Require(t, err)
	return crypto.CreateAddress(auth.From, nonce)
}

func sendContractCall(
	t *testing.T, ctx context.Context, to common.Address, client *ethclient.Client, data []byte,
) []byte {
	t.Helper()
	msg := ethereum.CallMsg{
		To:    &to,
		Value: big.NewInt(0),
		Data:  data,
	}
	res, err := client.CallContract(ctx, msg, nil)
	Require(t, err)
	return res
}

func doUntil(t *testing.T, delay time.Duration, max int, lambda func() bool) {
	t.Helper()
	for i := 0; i < max; i++ {
		if lambda() {
			return
		}
		time.Sleep(delay)
	}
	Fatal(t, "failed to complete after ", delay*time.Duration(max))
}

func TestMain(m *testing.M) {
	logLevelEnv := os.Getenv("TEST_LOGLEVEL")
	if logLevelEnv != "" {
		logLevel, err := strconv.ParseInt(logLevelEnv, 10, 32)
		if err != nil || logLevel > int64(log.LevelCrit) {
			log.Warn("TEST_LOGLEVEL exists but out of bound, ignoring", "logLevel", logLevelEnv, "max", log.LvlTrace)
		}
		glogger := log.NewGlogHandler(
			log.NewTerminalHandler(io.Writer(os.Stderr), false))
		glogger.Verbosity(slog.Level(logLevel))
		log.SetDefault(log.NewLogger(glogger))
	}
	code := m.Run()
	os.Exit(code)
}

func getExecNode(t *testing.T, node *arbnode.Node) *gethexec.ExecutionNode {
	t.Helper()
	gethExec, ok := node.Execution.(*gethexec.ExecutionNode)
	if !ok {
		t.Fatal("failed to get exec node from arbnode")
	}
	return gethExec
}

func logParser[T any](t *testing.T, source string, name string) func(*types.Log) *T {
	parser := util.NewLogParser[T](source, name)
	return func(log *types.Log) *T {
		t.Helper()
		event, err := parser(log)
		Require(t, err, "failed to parse log")
		return event
	}
}

func populateMachineDir(t *testing.T, cr *github.ConsensusRelease) string {
	baseDir := t.TempDir()
	machineDir := baseDir + "/machines"
	err := os.Mkdir(machineDir, 0755)
	Require(t, err)
	err = os.Mkdir(machineDir+"/latest", 0755)
	Require(t, err)
	mrFile, err := os.Create(machineDir + "/latest/module-root.txt")
	Require(t, err)
	_, err = mrFile.WriteString(cr.WavmModuleRoot)
	Require(t, err)
	machResp, err := http.Get(cr.MachineWavmURL.String())
	Require(t, err)
	defer machResp.Body.Close()
	machineFile, err := os.Create(machineDir + "/latest/machine.wavm.br")
	Require(t, err)
	_, err = io.Copy(machineFile, machResp.Body)
	Require(t, err)
	replayResp, err := http.Get(cr.ReplayWasmURL.String())
	Require(t, err)
	defer replayResp.Body.Close()
	replayFile, err := os.Create(machineDir + "/latest/replay.wasm")
	Require(t, err)
	_, err = io.Copy(replayFile, replayResp.Body)
	Require(t, err)
	return machineDir
}<|MERGE_RESOLUTION|>--- conflicted
+++ resolved
@@ -246,13 +246,14 @@
 			b.execConfig.RPC.MaxRecreateStateDepth = arbitrum.DefaultNonArchiveNodeMaxRecreateStateDepth
 		}
 	}
-<<<<<<< HEAD
 }
 
 func (b *NodeBuilder) BuildL1(t *testing.T) {
 	b.L1 = NewTestClient(b.ctx)
 	b.L1Info, b.L1.Client, b.L1.L1Backend, b.L1.Stack = createTestL1BlockChain(t, b.L1Info)
-	b.addresses, b.initMessage = DeployOnTestL1(t, b.ctx, b.L1Info, b.L1.Client, b.chainConfig)
+	locator, err := server_common.NewMachineLocator(b.valnodeConfig.Wasm.RootPath)
+	Require(t, err)
+	b.addresses, b.initMessage = DeployOnTestL1(t, b.ctx, b.L1Info, b.L1.Client, b.chainConfig, locator.LatestWasmModuleRoot())
 	b.L1.cleanup = func() { requireClose(t, b.L1.Stack) }
 }
 
@@ -285,22 +286,9 @@
 	if b.nodeConfig.Staker.Enable {
 		validatorTxOpts := b.L1Info.GetDefaultTransactOpts("Validator", b.ctx)
 		validatorTxOptsPtr = &validatorTxOpts
-=======
-	if b.withL1 {
-		l1, l2 := NewTestClient(b.ctx), NewTestClient(b.ctx)
-		b.L2Info, l2.ConsensusNode, l2.Client, l2.Stack, b.L1Info, l1.L1Backend, l1.Client, l1.Stack =
-			createTestNodeWithL1(t, b.ctx, b.isSequencer, b.nodeConfig, b.execConfig, b.chainConfig, b.l2StackConfig, b.valnodeConfig, b.L2Info)
-		b.L1, b.L2 = l1, l2
-		b.L1.cleanup = func() { requireClose(t, b.L1.Stack) }
-	} else {
-		l2 := NewTestClient(b.ctx)
-		b.L2Info, l2.ConsensusNode, l2.Client =
-			createTestNode(t, b.ctx, b.L2Info, b.nodeConfig, b.execConfig, b.chainConfig, b.valnodeConfig, b.takeOwnership)
-		b.L2 = l2
->>>>>>> b6562ef1
-	}
-
-	AddDefaultValNode(t, b.ctx, b.nodeConfig, true, "")
+	}
+
+	AddDefaultValNode(t, b.ctx, b.nodeConfig, true, "", b.valnodeConfig.Wasm.RootPath)
 
 	Require(t, b.execConfig.Validate())
 	execConfig := b.execConfig
@@ -336,7 +324,7 @@
 func (b *NodeBuilder) BuildL2(t *testing.T) func() {
 	b.L2 = NewTestClient(b.ctx)
 
-	AddDefaultValNode(t, b.ctx, b.nodeConfig, true, "")
+	AddDefaultValNode(t, b.ctx, b.nodeConfig, true, "", b.valnodeConfig.Wasm.RootPath)
 
 	var chainDb ethdb.Database
 	var arbDb ethdb.Database
@@ -458,11 +446,7 @@
 
 	l2 := NewTestClient(b.ctx)
 	l2.Client, l2.ConsensusNode =
-<<<<<<< HEAD
-		Create2ndNodeWithConfig(t, b.ctx, b.L2.ConsensusNode, b.L1.Stack, b.L1Info, params.initData, params.nodeConfig, params.execConfig, params.stackConfig, params.addresses, b.initMessage)
-=======
-		Create2ndNodeWithConfig(t, b.ctx, b.L2.ConsensusNode, b.L1.Stack, b.L1Info, params.initData, params.nodeConfig, params.execConfig, params.stackConfig, b.valnodeConfig)
->>>>>>> b6562ef1
+		Create2ndNodeWithConfig(t, b.ctx, b.L2.ConsensusNode, b.L1.Stack, b.L1Info, params.initData, params.nodeConfig, params.execConfig, params.stackConfig, b.valnodeConfig, params.addresses, b.initMessage)
 	l2.ExecNode = getExecNode(t, l2.ConsensusNode)
 	l2.cleanup = func() { l2.ConsensusNode.StopAndWait() }
 	return l2, func() { l2.cleanup() }
@@ -1000,140 +984,6 @@
 	return ethclient.NewClient(rpcClient)
 }
 
-<<<<<<< HEAD
-=======
-// Create and deploy L1 and arbnode for L2
-func createTestNodeWithL1(
-	t *testing.T,
-	ctx context.Context,
-	isSequencer bool,
-	nodeConfig *arbnode.Config,
-	execConfig *gethexec.Config,
-	chainConfig *params.ChainConfig,
-	stackConfig *node.Config,
-	valnodeConfig *valnode.Config,
-	l2info_in info,
-) (
-	l2info info, currentNode *arbnode.Node, l2client *ethclient.Client, l2stack *node.Node,
-	l1info info, l1backend *eth.Ethereum, l1client *ethclient.Client, l1stack *node.Node,
-) {
-	if nodeConfig == nil {
-		nodeConfig = arbnode.ConfigDefaultL1Test()
-	}
-	if execConfig == nil {
-		execConfig = gethexec.ConfigDefaultTest()
-	}
-	if chainConfig == nil {
-		chainConfig = params.ArbitrumDevTestChainConfig()
-	}
-	fatalErrChan := make(chan error, 10)
-	l1info, l1client, l1backend, l1stack = createTestL1BlockChain(t, nil)
-	var l2chainDb ethdb.Database
-	var l2arbDb ethdb.Database
-	var l2blockchain *core.BlockChain
-	l2info = l2info_in
-	if l2info == nil {
-		l2info = NewArbTestInfo(t, chainConfig.ChainID)
-	}
-	locator, err := server_common.NewMachineLocator(valnodeConfig.Wasm.RootPath)
-	Require(t, err)
-	addresses, initMessage := DeployOnTestL1(t, ctx, l1info, l1client, chainConfig, locator.LatestWasmModuleRoot())
-	_, l2stack, l2chainDb, l2arbDb, l2blockchain = createL2BlockChainWithStackConfig(t, l2info, "", chainConfig, initMessage, stackConfig, &execConfig.Caching)
-	var sequencerTxOptsPtr *bind.TransactOpts
-	var dataSigner signature.DataSignerFunc
-	if isSequencer {
-		sequencerTxOpts := l1info.GetDefaultTransactOpts("Sequencer", ctx)
-		sequencerTxOptsPtr = &sequencerTxOpts
-		dataSigner = signature.DataSignerFromPrivateKey(l1info.GetInfoWithPrivKey("Sequencer").PrivateKey)
-	}
-
-	if !isSequencer {
-		nodeConfig.BatchPoster.Enable = false
-		nodeConfig.Sequencer = false
-		nodeConfig.DelayedSequencer.Enable = false
-		execConfig.Sequencer.Enable = false
-	}
-
-	var validatorTxOptsPtr *bind.TransactOpts
-	if nodeConfig.Staker.Enable {
-		validatorTxOpts := l1info.GetDefaultTransactOpts("Validator", ctx)
-		validatorTxOptsPtr = &validatorTxOpts
-	}
-
-	AddDefaultValNode(t, ctx, nodeConfig, true, "", valnodeConfig.Wasm.RootPath)
-
-	Require(t, execConfig.Validate())
-	execConfigFetcher := func() *gethexec.Config { return execConfig }
-	execNode, err := gethexec.CreateExecutionNode(ctx, l2stack, l2chainDb, l2blockchain, l1client, execConfigFetcher)
-	Require(t, err)
-	currentNode, err = arbnode.CreateNode(
-		ctx, l2stack, execNode, l2arbDb, NewFetcherFromConfig(nodeConfig), l2blockchain.Config(), l1client,
-		addresses, validatorTxOptsPtr, sequencerTxOptsPtr, dataSigner, fatalErrChan, big.NewInt(1337), nil,
-	)
-	Require(t, err)
-
-	Require(t, currentNode.Start(ctx))
-
-	l2client = ClientForStack(t, l2stack)
-
-	StartWatchChanErr(t, ctx, fatalErrChan, currentNode)
-
-	return
-}
-
-// L2 -Only. Enough for tests that needs no interface to L1
-// Requires precompiles.AllowDebugPrecompiles = true
-func createTestNode(
-	t *testing.T, ctx context.Context, l2Info *BlockchainTestInfo, nodeConfig *arbnode.Config, execConfig *gethexec.Config, chainConfig *params.ChainConfig, valnodeConfig *valnode.Config, takeOwnership bool,
-) (*BlockchainTestInfo, *arbnode.Node, *ethclient.Client) {
-	if nodeConfig == nil {
-		nodeConfig = arbnode.ConfigDefaultL2Test()
-	}
-	if execConfig == nil {
-		execConfig = gethexec.ConfigDefaultTest()
-	}
-
-	feedErrChan := make(chan error, 10)
-
-	AddDefaultValNode(t, ctx, nodeConfig, true, "", valnodeConfig.Wasm.RootPath)
-
-	l2info, stack, chainDb, arbDb, blockchain := createL2BlockChain(t, l2Info, "", chainConfig, &execConfig.Caching)
-
-	Require(t, execConfig.Validate())
-	execConfigFetcher := func() *gethexec.Config { return execConfig }
-	execNode, err := gethexec.CreateExecutionNode(ctx, stack, chainDb, blockchain, nil, execConfigFetcher)
-	Require(t, err)
-
-	currentNode, err := arbnode.CreateNode(ctx, stack, execNode, arbDb, NewFetcherFromConfig(nodeConfig), blockchain.Config(), nil, nil, nil, nil, nil, feedErrChan, big.NewInt(1337), nil)
-	Require(t, err)
-
-	// Give the node an init message
-	err = currentNode.TxStreamer.AddFakeInitMessage()
-	Require(t, err)
-
-	Require(t, currentNode.Start(ctx))
-	client := ClientForStack(t, stack)
-
-	if takeOwnership {
-		debugAuth := l2info.GetDefaultTransactOpts("Owner", ctx)
-
-		// make auth a chain owner
-		arbdebug, err := precompilesgen.NewArbDebug(common.HexToAddress("0xff"), client)
-		Require(t, err, "failed to deploy ArbDebug")
-
-		tx, err := arbdebug.BecomeChainOwner(&debugAuth)
-		Require(t, err, "failed to deploy ArbDebug")
-
-		_, err = EnsureTxSucceeded(ctx, client, tx)
-		Require(t, err)
-	}
-
-	StartWatchChanErr(t, ctx, feedErrChan, currentNode)
-
-	return l2info, currentNode, client
-}
-
->>>>>>> b6562ef1
 func StartWatchChanErr(t *testing.T, ctx context.Context, feedErrChan chan error, node *arbnode.Node) {
 	go func() {
 		select {
@@ -1168,12 +1018,9 @@
 	nodeConfig *arbnode.Config,
 	execConfig *gethexec.Config,
 	stackConfig *node.Config,
-<<<<<<< HEAD
+	valnodeConfig *valnode.Config,
 	addresses *chaininfo.RollupAddresses,
 	initMessage *arbostypes.ParsedInitMessage,
-=======
-	valnodeConfig *valnode.Config,
->>>>>>> b6562ef1
 ) (*ethclient.Client, *arbnode.Node) {
 	if nodeConfig == nil {
 		nodeConfig = arbnode.ConfigDefaultL1NonSequencerTest()
