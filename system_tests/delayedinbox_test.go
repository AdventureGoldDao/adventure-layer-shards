--- conflicted
+++ resolved
@@ -43,17 +43,11 @@
 }
 
 func TestDelayInboxSimple(t *testing.T) {
-<<<<<<< HEAD
-	ctx := context.Background()
-	_, l2info, l1info, _, _, _ := CreateTestNodeOnL1(t, true)
-=======
 	ctx, cancel := context.WithCancel(context.Background())
 	defer cancel()
-	l2backend, l2info := CreateTestL2(t, ctx)
-	l1info, arbNode, _, stack := CreateTestNodeOnL1(t, ctx, l2backend, true)
+	_, l2info, l1info, arbNode, _, stack := CreateTestNodeOnL1(t, ctx, true)
 	defer arbNode.Stop()
 	defer stack.Close()
->>>>>>> b3597ad0
 
 	l2client := l2info.Client
 	l1client := l1info.Client
@@ -108,17 +102,11 @@
 	messagesPerAddLocal := 1000
 	messagesPerDelayed := 10
 
-<<<<<<< HEAD
-	ctx := context.Background()
-	_, l2info, l1info, _, l1backend, _ := CreateTestNodeOnL1(t, true)
-=======
 	ctx, cancel := context.WithCancel(context.Background())
 	defer cancel()
-	l2backend, l2info := CreateTestL2(t, ctx)
-	l1info, arbNode, l1backend, stack := CreateTestNodeOnL1(t, ctx, l2backend, true)
+	_, l2info, l1info, arbNode, l1backend, stack := CreateTestNodeOnL1(t, ctx, true)
 	defer arbNode.Stop()
 	defer stack.Close()
->>>>>>> b3597ad0
 
 	l2client := l2info.Client
 	l1client := l1info.Client
