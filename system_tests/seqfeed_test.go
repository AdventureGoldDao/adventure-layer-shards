//
// Copyright 2021-2022, Offchain Labs, Inc. All rights reserved.
//

package arbtest

import (
	"context"
	"fmt"
	"io/ioutil"
	"math/big"
	"net"
	"os"
	"strconv"
	"testing"
	"time"

	"github.com/offchainlabs/nitro/arbnode"
	"github.com/offchainlabs/nitro/arbutil"
	"github.com/offchainlabs/nitro/broadcastclient"
	"github.com/offchainlabs/nitro/das"
	"github.com/offchainlabs/nitro/relay"
	"github.com/offchainlabs/nitro/wsbroadcastserver"
)

func newBroadcasterConfigTest(port int) *wsbroadcastserver.BroadcasterConfig {
	return &wsbroadcastserver.BroadcasterConfig{
		Enable:        true,
		Addr:          "127.0.0.1",
		IOTimeout:     5 * time.Second,
		Port:          strconv.Itoa(port),
		Ping:          5 * time.Second,
		ClientTimeout: 15 * time.Second,
		Queue:         100,
		Workers:       100,
	}
}

func newBroadcastClientConfigTest(port int) *broadcastclient.BroadcastClientConfig {
	return &broadcastclient.BroadcastClientConfig{
		URLs:    []string{fmt.Sprintf("ws://localhost:%d/feed", port)},
		Timeout: 20 * time.Second,
	}
}

func TestSequencerFeed(t *testing.T) {
	ctx, cancel := context.WithCancel(context.Background())
	defer cancel()

	seqNodeConfig := arbnode.ConfigDefaultL2Test
	seqNodeConfig.Feed.Output = *newBroadcasterConfigTest(0)
	l2info1, nodeA, client1 := CreateTestL2WithConfig(t, ctx, nil, &seqNodeConfig, nil, true)

	clientNodeConfig := arbnode.ConfigDefaultL2Test
	port := nodeA.BroadcastServer.ListenerAddr().(*net.TCPAddr).Port
	clientNodeConfig.Feed.Input = *newBroadcastClientConfigTest(port)

	_, nodeB, client2 := CreateTestL2WithConfig(t, ctx, nil, &clientNodeConfig, nil, false)

	l2info1.GenerateAccount("User2")

	tx := l2info1.PrepareTx("Owner", "User2", l2info1.TransferGas, big.NewInt(1e12), nil)

	err := client1.SendTransaction(ctx, tx)
	Require(t, err)

	_, err = arbutil.EnsureTxSucceeded(ctx, client1, tx)
	Require(t, err)

	_, err = arbutil.WaitForTx(ctx, client2, tx.Hash(), time.Second*5)
	Require(t, err)
	l2balance, err := client2.BalanceAt(ctx, l2info1.GetAddress("User2"), nil)
	Require(t, err)
	if l2balance.Cmp(big.NewInt(1e12)) != 0 {
		t.Fatal("Unexpected balance:", l2balance)
	}
	nodeA.StopAndWait()
	nodeB.StopAndWait()
}

<<<<<<< HEAD
func testLyingSequencer(t *testing.T, dasModeStr string) {
=======
func TestRelayedSequencerFeed(t *testing.T) {
	ctx, cancel := context.WithCancel(context.Background())
	defer cancel()

	seqNodeConfig := arbnode.NodeConfigL2Test
	seqNodeConfig.Broadcaster = true
	seqNodeConfig.BroadcasterConfig = *newBroadcasterConfigTest(0)
	l2info1, nodeA, client1 := CreateTestL2WithConfig(t, ctx, nil, &seqNodeConfig, nil, true)

	relayServerConf := *newBroadcasterConfigTest(0)
	port := nodeA.BroadcastServer.ListenerAddr().(*net.TCPAddr).Port
	relayClientConf := *newBroadcastClientConfigTest(port)

	relay := relay.NewRelay(relayServerConf, relayClientConf)
	err := relay.Start(ctx)
	Require(t, err)

	clientNodeConfig := arbnode.NodeConfigL2Test
	clientNodeConfig.BroadcastClient = true
	port = relay.GetListenerAddr().(*net.TCPAddr).Port
	clientNodeConfig.BroadcastClientConfig = *newBroadcastClientConfigTest(port)
	_, nodeC, client3 := CreateTestL2WithConfig(t, ctx, nil, &clientNodeConfig, nil, false)

	l2info1.GenerateAccount("User2")

	tx := l2info1.PrepareTx("Owner", "User2", l2info1.TransferGas, big.NewInt(1e12), nil)

	err = client1.SendTransaction(ctx, tx)
	Require(t, err)

	_, err = arbutil.EnsureTxSucceeded(ctx, client1, tx)
	Require(t, err)

	_, err = arbutil.WaitForTx(ctx, client3, tx.Hash(), time.Second*5)
	Require(t, err)
	l2balance, err := client3.BalanceAt(ctx, l2info1.GetAddress("User2"), nil)
	Require(t, err)
	if l2balance.Cmp(big.NewInt(1e12)) != 0 {
		t.Fatal("Unexpected balance:", l2balance)
	}

	nodeA.StopAndWait()
	relay.StopAndWait()
	nodeC.StopAndWait()
}

func testLyingSequencer(t *testing.T, dasMode das.DataAvailabilityMode) {
>>>>>>> 626c11ea
	ctx, cancel := context.WithCancel(context.Background())
	defer cancel()

	// The truthful sequencer
	nodeConfigA := arbnode.ConfigDefaultL1Test
	nodeConfigA.BatchPoster.Enable = true
	nodeConfigA.Feed.Output.Enable = false
	nodeConfigA.DataAvailability.ModeImpl = dasModeStr
	dasMode, err := nodeConfigA.DataAvailability.Mode()
	Require(t, err)

	var dbPath string
	defer os.RemoveAll(dbPath)
	if dasMode == das.LocalDataAvailability {
		dbPath, err = ioutil.TempDir("/tmp", "das_test")
		Require(t, err)
		nodeConfigA.DataAvailability.LocalDiskDataDir = dbPath
	}
	l2infoA, nodeA, l2clientA, _, _, _, l1stack := CreateTestNodeOnL1WithConfig(t, ctx, true, &nodeConfigA)
	defer l1stack.Close()

	// The lying sequencer
	nodeConfigC := arbnode.ConfigDefaultL1Test
	nodeConfigC.BatchPoster.Enable = false
	nodeConfigC.DataAvailability.ModeImpl = dasModeStr
	nodeConfigC.DataAvailability.LocalDiskDataDir = dbPath
	nodeConfigC.Feed.Output = *newBroadcasterConfigTest(0)
	l2clientC, nodeC := Create2ndNodeWithConfig(t, ctx, nodeA, l1stack, &l2infoA.ArbInitData, &nodeConfigC)

	port := nodeC.BroadcastServer.ListenerAddr().(*net.TCPAddr).Port

	// The client node, connects to lying sequencer's feed
	nodeConfigB := arbnode.ConfigDefaultL1Test
	nodeConfigB.Feed.Output.Enable = false
	nodeConfigB.BatchPoster.Enable = false
	nodeConfigB.Feed.Input = *newBroadcastClientConfigTest(port)
	nodeConfigB.DataAvailability.ModeImpl = dasModeStr
	nodeConfigB.DataAvailability.LocalDiskDataDir = dbPath
	l2clientB, nodeB := Create2ndNodeWithConfig(t, ctx, nodeA, l1stack, &l2infoA.ArbInitData, &nodeConfigB)

	l2infoA.GenerateAccount("FraudUser")
	l2infoA.GenerateAccount("RealUser")

	fraudTx := l2infoA.PrepareTx("Owner", "FraudUser", l2infoA.TransferGas, big.NewInt(1e12), nil)
	l2infoA.GetInfoWithPrivKey("Owner").Nonce -= 1 // Use same l2info object for different l2s
	realTx := l2infoA.PrepareTx("Owner", "RealUser", l2infoA.TransferGas, big.NewInt(1e12), nil)

	err = l2clientC.SendTransaction(ctx, fraudTx)
	if err != nil {
		t.Fatal(err)
	}

	_, err = arbutil.EnsureTxSucceeded(ctx, l2clientC, fraudTx)
	if err != nil {
		t.Fatal(err)
	}

	// Node B should get the transaction immediately from the sequencer feed
	_, err = arbutil.WaitForTx(ctx, l2clientB, fraudTx.Hash(), time.Second*15)
	if err != nil {
		t.Fatal(err)
	}
	l2balance, err := l2clientB.BalanceAt(ctx, l2infoA.GetAddress("FraudUser"), nil)
	if err != nil {
		t.Fatal(err)
	}
	if l2balance.Cmp(big.NewInt(1e12)) != 0 {
		t.Fatal("Unexpected balance:", l2balance)
	}

	// Send the real transaction to client A
	err = l2clientA.SendTransaction(ctx, realTx)
	if err != nil {
		t.Fatal(err)
	}

	_, err = arbutil.EnsureTxSucceeded(ctx, l2clientA, realTx)
	if err != nil {
		t.Fatal(err)
	}

	// Node B should get the transaction after NodeC posts a batch.
	_, err = arbutil.WaitForTx(ctx, l2clientB, realTx.Hash(), time.Second*5)
	if err != nil {
		t.Fatal(err)
	}
	l2balanceFraudAcct, err := l2clientB.BalanceAt(ctx, l2infoA.GetAddress("FraudUser"), nil)
	if err != nil {
		t.Fatal(err)
	}
	if l2balanceFraudAcct.Cmp(big.NewInt(0)) != 0 {
		t.Fatal("Unexpected balance (fraud acct should be empty) was:", l2balanceFraudAcct)
	}

	l2balanceRealAcct, err := l2clientB.BalanceAt(ctx, l2infoA.GetAddress("RealUser"), nil)
	if err != nil {
		t.Fatal(err)
	}
	if l2balanceRealAcct.Cmp(big.NewInt(1e12)) != 0 {
		t.Fatal("Unexpected balance:", l2balanceRealAcct)
	}

	nodeA.StopAndWait()
	nodeB.StopAndWait()
	nodeC.StopAndWait()
}

func TestLyingSequencer(t *testing.T) {
	testLyingSequencer(t, "onchain")
}

func TestLyingSequencerLocalDAS(t *testing.T) {
	testLyingSequencer(t, "local")
}<|MERGE_RESOLUTION|>--- conflicted
+++ resolved
@@ -78,9 +78,6 @@
 	nodeB.StopAndWait()
 }
 
-<<<<<<< HEAD
-func testLyingSequencer(t *testing.T, dasModeStr string) {
-=======
 func TestRelayedSequencerFeed(t *testing.T) {
 	ctx, cancel := context.WithCancel(context.Background())
 	defer cancel()
@@ -127,8 +124,7 @@
 	nodeC.StopAndWait()
 }
 
-func testLyingSequencer(t *testing.T, dasMode das.DataAvailabilityMode) {
->>>>>>> 626c11ea
+func testLyingSequencer(t *testing.T, dasModeStr string) {
 	ctx, cancel := context.WithCancel(context.Background())
 	defer cancel()
 
