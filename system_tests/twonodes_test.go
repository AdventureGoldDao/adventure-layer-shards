//
// Copyright 2021, Offchain Labs, Inc. All rights reserved.
//

package arbtest

import (
	"context"
	"math/big"
	"testing"
	"time"

	"github.com/ethereum/go-ethereum/core/types"
	"github.com/ethereum/go-ethereum/ethclient"
	"github.com/ethereum/go-ethereum/node"
	"github.com/offchainlabs/arbstate/arbnode"
)

func Create2ndNode(t *testing.T, ctx context.Context, first *arbnode.Node, l1stack *node.Node) (*ethclient.Client, *arbnode.Node) {
	l1rpcClient, err := l1stack.Attach()
	if err != nil {
		t.Fatal(err)
	}
	l1client := ethclient.NewClient(l1rpcClient)
	stack, err := arbnode.CreateStack()
	if err != nil {
		t.Fatal(err)
	}
	backend, err := arbnode.CreateArbBackend(ctx, stack, l2Genesys, l1client)
	if err != nil {
		t.Fatal(err)
	}
	node, err := arbnode.CreateNode(l1client, first.DeployInfo, backend, nil, true)
	if err != nil {
		t.Fatal(err)
	}
	err = node.Start(ctx)
	if err != nil {
		t.Fatal(err)
	}
	l2client := ClientForArbBackend(t, node.Backend)
	return l2client, node
}

func TestTwoNodesSimple(t *testing.T) {
	ctx, cancel := context.WithCancel(context.Background())
	defer cancel()
	_, l2info, l1info, node1, _, l1stack := CreateTestNodeOnL1(t, ctx, true)
	defer node1.Stop()
	defer l1stack.Close()

	l2clientB, nodeB := Create2ndNode(t, ctx, node1, l1stack)
	defer nodeB.Stop()

	l2info.GenerateAccount("User2")

	tx := l2info.PrepareTx("Owner", "User2", 30000, big.NewInt(1e12), nil)

	err := l2info.Client.SendTransaction(ctx, tx)
	if err != nil {
		t.Fatal(err)
	}

	_, err = arbnode.EnsureTxSucceeded(ctx, l2info.Client, tx)
	if err != nil {
		t.Fatal(err)
	}

	// give the inbox reader a bit of time to pick up the delayed message
	time.Sleep(time.Millisecond * 100)

	// sending l1 messages creates l1 blocks.. make enough to get that delayed inbox message in
	for i := 0; i < 30; i++ {
		SendWaitTestTransactions(t, ctx, l1info.Client, []*types.Transaction{
			l1info.PrepareTx("faucet", "User", 30000, big.NewInt(1e12), nil),
		})
	}

	_, err = arbnode.WaitForTx(ctx, l2clientB, tx.Hash(), time.Second*5)
	if err != nil {
		t.Fatal(err)
	}
	l2balance, err := l2clientB.BalanceAt(ctx, l2info.GetAddress("User2"), nil)
	if err != nil {
		t.Fatal(err)
	}
	if l2balance.Cmp(big.NewInt(1e12)) != 0 {
		t.Fatal("Unexpected balance:", l2balance)
	}
<<<<<<< HEAD
}

func TestTwoNodesLong(t *testing.T) {
	largeLoops := 8
	avgL2MsgsPerLoop := 30
	avgDelayedMessagesPerLoop := 10
	avgTotalL1MessagesPerLoop := 12 // including delayed
	avgExtraBlocksPerLoop := 20
	finalPropagateLoops := 15

	fundsPerDelayed := big.NewInt(int64(100000000000000001))
	fundsPerDirect := big.NewInt(int64(200003))
	directTransfers := int64(0)
	delayedTransfers := int64(0)

	delayedTxs := make([]*types.Transaction, 0, largeLoops*avgDelayedMessagesPerLoop*2)

	ctx, cancel := context.WithCancel(context.Background())
	defer cancel()
	_, l2info, l1info, node1, l1backend, l1stack := CreateTestNodeOnL1(t, ctx, true)
	defer node1.Stop()
	defer l1stack.Close()

	l2clientB, nodeB := Create2ndNode(t, ctx, node1, l1stack)
	defer nodeB.Stop()

	l2info.GenerateAccount("DelayedFaucet")
	l2info.GenerateAccount("DelayedReceiver")
	l2info.GenerateAccount("DirectReceiver")

	delayedMsgsToSendMax := big.NewInt(int64(largeLoops * avgDelayedMessagesPerLoop * 10))
	delayedFaucetNeeds := new(big.Int).Mul(new(big.Int).Add(fundsPerDelayed, new(big.Int).SetUint64(params.InitialBaseFee*100000)), delayedMsgsToSendMax)
	SendWaitTestTransactions(t, ctx, l2info.Client, []*types.Transaction{
		l2info.PrepareTx("Faucet", "DelayedFaucet", 30000, delayedFaucetNeeds, nil),
	})
	delayedFaucetBalance, err := l2info.Client.BalanceAt(ctx, l2info.GetAddress("DelayedFaucet"), nil)
	if err != nil {
		t.Fatal(err)
	}
	if delayedFaucetBalance.Cmp(delayedFaucetNeeds) != 0 {
		t.Fatalf("Unexpected balance, has %v, expects %v", delayedFaucetBalance, delayedFaucetNeeds)
	}
	t.Logf("DelayedFaucet has %v, per delayd: %v, baseprice: %v", delayedFaucetBalance, fundsPerDelayed, params.InitialBaseFee)

	if avgTotalL1MessagesPerLoop < avgDelayedMessagesPerLoop {
		t.Fatal("bad params, avgTotalL1MessagesPerLoop should include avgDelayedMessagesPerLoop")
	}
	for i := 0; i < largeLoops; i++ {
		l1TxsThisTime := rand.Int() % (avgTotalL1MessagesPerLoop * 2)
		l1Txs := make([]*types.Transaction, 0, l1TxsThisTime)
		for len(l1Txs) < l1TxsThisTime {
			randNum := rand.Int() % avgTotalL1MessagesPerLoop
			var l1tx *types.Transaction
			if randNum < avgDelayedMessagesPerLoop {
				delayedTx := l2info.PrepareTx("DelayedFaucet", "DelayedReceiver", 30001, fundsPerDelayed, nil)
				l1tx = WrapL2ForDelayed(t, delayedTx, l1info, "User", 100000)
				delayedTxs = append(delayedTxs, delayedTx)
				delayedTransfers++
			} else {
				l1tx = l1info.PrepareTx("faucet", "User", 30000, big.NewInt(1e12), nil)
			}
			l1Txs = append(l1Txs, l1tx)
		}
		// adding multiple messages in the same AddLocal to get them in the same L1 block
		errs := l1backend.TxPool().AddLocals(l1Txs)
		for _, err := range errs {
			if err != nil {
				t.Fatal(err)
			}
		}
		l2TxsThisTime := rand.Int() % (avgL2MsgsPerLoop * 2)
		l2Txs := make([]*types.Transaction, 0, l2TxsThisTime)
		for len(l2Txs) < l2TxsThisTime {
			l2Txs = append(l2Txs, l2info.PrepareTx("Faucet", "DirectReceiver", 30000, fundsPerDirect, nil))
		}
		SendWaitTestTransactions(t, ctx, l2info.Client, l2Txs)
		directTransfers += int64(l2TxsThisTime)
		for _, l1tx := range l1Txs {
			_, err := arbnode.EnsureTxSucceeded(ctx, l1info.Client, l1tx)
			if err != nil {
				t.Fatal(err)
			}
		}
		extrBlocksThisTime := rand.Int() % (avgExtraBlocksPerLoop * 2)
		for i := 0; i < extrBlocksThisTime; i++ {
			SendWaitTestTransactions(t, ctx, l1info.Client, []*types.Transaction{
				l1info.PrepareTx("faucet", "User", 30000, big.NewInt(1e12), nil),
			})
		}
	}

	t.Log("Done sending", delayedTransfers, "delayed transfers", directTransfers, "direct transfers")
	if (delayedTransfers + directTransfers) == 0 {
		t.Fatal("No transfers sent!")
	}

	// sending l1 messages creates l1 blocks.. make enough to get that delayed inbox message in
	for i := 0; i < finalPropagateLoops; i++ {
		for j := 0; j < 30; j++ {
			SendWaitTestTransactions(t, ctx, l1info.Client, []*types.Transaction{
				l1info.PrepareTx("faucet", "User", 30000, big.NewInt(1e12), nil),
			})
		}
		// give the inbox reader a bit of time to pick up the delayed message
		time.Sleep(time.Second)
	}

	for i, dtx := range delayedTxs {
		_, err := arbnode.EnsureTxSucceeded(ctx, l2info.Client, dtx)
		if err != nil {
			t.Fatal("Failed waiting for Tx on main node", "tx", i, "err", err)
		}
	}
	for i, dtx := range delayedTxs {
		_, err := arbnode.EnsureTxSucceeded(ctx, l2clientB, dtx)
		if err != nil {
			t.Fatal("Failed waiting for Tx on secondary node", "tx", i, "err", err)
		}
	}
	delayedBalance, err := l2clientB.BalanceAt(ctx, l2info.GetAddress("DelayedReceiver"), nil)
	if err != nil {
		t.Fatal(err)
	}
	directBalance, err := l2clientB.BalanceAt(ctx, l2info.GetAddress("DirectReceiver"), nil)
	if err != nil {
		t.Fatal(err)
	}
	delayedExpectd := new(big.Int).Mul(fundsPerDelayed, big.NewInt(delayedTransfers))
	directExpectd := new(big.Int).Mul(fundsPerDirect, big.NewInt(directTransfers))
	if (delayedBalance.Cmp(delayedExpectd) != 0) || (directBalance.Cmp(directExpectd) != 0) {
		t.Error("delayed balance", delayedBalance, "expected", delayedExpectd, "transfers", delayedTransfers)
		t.Error("direct balance", directBalance, "expected", directExpectd, "transfers", directTransfers)
		ownerBalance, _ := l2clientB.BalanceAt(ctx, l2info.GetAddress("Owner"), nil)
		delayedFaucetBalance, _ := l2clientB.BalanceAt(ctx, l2info.GetAddress("DelayedFaucet"), nil)
		t.Error("owner balance", ownerBalance, "delayed faucet", delayedFaucetBalance)
		t.Fatal("Unexpected balance")
	}
=======
>>>>>>> ad8a9f69
}<|MERGE_RESOLUTION|>--- conflicted
+++ resolved
@@ -87,144 +87,4 @@
 	if l2balance.Cmp(big.NewInt(1e12)) != 0 {
 		t.Fatal("Unexpected balance:", l2balance)
 	}
-<<<<<<< HEAD
-}
-
-func TestTwoNodesLong(t *testing.T) {
-	largeLoops := 8
-	avgL2MsgsPerLoop := 30
-	avgDelayedMessagesPerLoop := 10
-	avgTotalL1MessagesPerLoop := 12 // including delayed
-	avgExtraBlocksPerLoop := 20
-	finalPropagateLoops := 15
-
-	fundsPerDelayed := big.NewInt(int64(100000000000000001))
-	fundsPerDirect := big.NewInt(int64(200003))
-	directTransfers := int64(0)
-	delayedTransfers := int64(0)
-
-	delayedTxs := make([]*types.Transaction, 0, largeLoops*avgDelayedMessagesPerLoop*2)
-
-	ctx, cancel := context.WithCancel(context.Background())
-	defer cancel()
-	_, l2info, l1info, node1, l1backend, l1stack := CreateTestNodeOnL1(t, ctx, true)
-	defer node1.Stop()
-	defer l1stack.Close()
-
-	l2clientB, nodeB := Create2ndNode(t, ctx, node1, l1stack)
-	defer nodeB.Stop()
-
-	l2info.GenerateAccount("DelayedFaucet")
-	l2info.GenerateAccount("DelayedReceiver")
-	l2info.GenerateAccount("DirectReceiver")
-
-	delayedMsgsToSendMax := big.NewInt(int64(largeLoops * avgDelayedMessagesPerLoop * 10))
-	delayedFaucetNeeds := new(big.Int).Mul(new(big.Int).Add(fundsPerDelayed, new(big.Int).SetUint64(params.InitialBaseFee*100000)), delayedMsgsToSendMax)
-	SendWaitTestTransactions(t, ctx, l2info.Client, []*types.Transaction{
-		l2info.PrepareTx("Faucet", "DelayedFaucet", 30000, delayedFaucetNeeds, nil),
-	})
-	delayedFaucetBalance, err := l2info.Client.BalanceAt(ctx, l2info.GetAddress("DelayedFaucet"), nil)
-	if err != nil {
-		t.Fatal(err)
-	}
-	if delayedFaucetBalance.Cmp(delayedFaucetNeeds) != 0 {
-		t.Fatalf("Unexpected balance, has %v, expects %v", delayedFaucetBalance, delayedFaucetNeeds)
-	}
-	t.Logf("DelayedFaucet has %v, per delayd: %v, baseprice: %v", delayedFaucetBalance, fundsPerDelayed, params.InitialBaseFee)
-
-	if avgTotalL1MessagesPerLoop < avgDelayedMessagesPerLoop {
-		t.Fatal("bad params, avgTotalL1MessagesPerLoop should include avgDelayedMessagesPerLoop")
-	}
-	for i := 0; i < largeLoops; i++ {
-		l1TxsThisTime := rand.Int() % (avgTotalL1MessagesPerLoop * 2)
-		l1Txs := make([]*types.Transaction, 0, l1TxsThisTime)
-		for len(l1Txs) < l1TxsThisTime {
-			randNum := rand.Int() % avgTotalL1MessagesPerLoop
-			var l1tx *types.Transaction
-			if randNum < avgDelayedMessagesPerLoop {
-				delayedTx := l2info.PrepareTx("DelayedFaucet", "DelayedReceiver", 30001, fundsPerDelayed, nil)
-				l1tx = WrapL2ForDelayed(t, delayedTx, l1info, "User", 100000)
-				delayedTxs = append(delayedTxs, delayedTx)
-				delayedTransfers++
-			} else {
-				l1tx = l1info.PrepareTx("faucet", "User", 30000, big.NewInt(1e12), nil)
-			}
-			l1Txs = append(l1Txs, l1tx)
-		}
-		// adding multiple messages in the same AddLocal to get them in the same L1 block
-		errs := l1backend.TxPool().AddLocals(l1Txs)
-		for _, err := range errs {
-			if err != nil {
-				t.Fatal(err)
-			}
-		}
-		l2TxsThisTime := rand.Int() % (avgL2MsgsPerLoop * 2)
-		l2Txs := make([]*types.Transaction, 0, l2TxsThisTime)
-		for len(l2Txs) < l2TxsThisTime {
-			l2Txs = append(l2Txs, l2info.PrepareTx("Faucet", "DirectReceiver", 30000, fundsPerDirect, nil))
-		}
-		SendWaitTestTransactions(t, ctx, l2info.Client, l2Txs)
-		directTransfers += int64(l2TxsThisTime)
-		for _, l1tx := range l1Txs {
-			_, err := arbnode.EnsureTxSucceeded(ctx, l1info.Client, l1tx)
-			if err != nil {
-				t.Fatal(err)
-			}
-		}
-		extrBlocksThisTime := rand.Int() % (avgExtraBlocksPerLoop * 2)
-		for i := 0; i < extrBlocksThisTime; i++ {
-			SendWaitTestTransactions(t, ctx, l1info.Client, []*types.Transaction{
-				l1info.PrepareTx("faucet", "User", 30000, big.NewInt(1e12), nil),
-			})
-		}
-	}
-
-	t.Log("Done sending", delayedTransfers, "delayed transfers", directTransfers, "direct transfers")
-	if (delayedTransfers + directTransfers) == 0 {
-		t.Fatal("No transfers sent!")
-	}
-
-	// sending l1 messages creates l1 blocks.. make enough to get that delayed inbox message in
-	for i := 0; i < finalPropagateLoops; i++ {
-		for j := 0; j < 30; j++ {
-			SendWaitTestTransactions(t, ctx, l1info.Client, []*types.Transaction{
-				l1info.PrepareTx("faucet", "User", 30000, big.NewInt(1e12), nil),
-			})
-		}
-		// give the inbox reader a bit of time to pick up the delayed message
-		time.Sleep(time.Second)
-	}
-
-	for i, dtx := range delayedTxs {
-		_, err := arbnode.EnsureTxSucceeded(ctx, l2info.Client, dtx)
-		if err != nil {
-			t.Fatal("Failed waiting for Tx on main node", "tx", i, "err", err)
-		}
-	}
-	for i, dtx := range delayedTxs {
-		_, err := arbnode.EnsureTxSucceeded(ctx, l2clientB, dtx)
-		if err != nil {
-			t.Fatal("Failed waiting for Tx on secondary node", "tx", i, "err", err)
-		}
-	}
-	delayedBalance, err := l2clientB.BalanceAt(ctx, l2info.GetAddress("DelayedReceiver"), nil)
-	if err != nil {
-		t.Fatal(err)
-	}
-	directBalance, err := l2clientB.BalanceAt(ctx, l2info.GetAddress("DirectReceiver"), nil)
-	if err != nil {
-		t.Fatal(err)
-	}
-	delayedExpectd := new(big.Int).Mul(fundsPerDelayed, big.NewInt(delayedTransfers))
-	directExpectd := new(big.Int).Mul(fundsPerDirect, big.NewInt(directTransfers))
-	if (delayedBalance.Cmp(delayedExpectd) != 0) || (directBalance.Cmp(directExpectd) != 0) {
-		t.Error("delayed balance", delayedBalance, "expected", delayedExpectd, "transfers", delayedTransfers)
-		t.Error("direct balance", directBalance, "expected", directExpectd, "transfers", directTransfers)
-		ownerBalance, _ := l2clientB.BalanceAt(ctx, l2info.GetAddress("Owner"), nil)
-		delayedFaucetBalance, _ := l2clientB.BalanceAt(ctx, l2info.GetAddress("DelayedFaucet"), nil)
-		t.Error("owner balance", ownerBalance, "delayed faucet", delayedFaucetBalance)
-		t.Fatal("Unexpected balance")
-	}
-=======
->>>>>>> ad8a9f69
 }