--- conflicted
+++ resolved
@@ -17,51 +17,7 @@
 	arbstate.DataAvailabilityReader
 	Put(ctx context.Context, data []byte, expirationTime uint64) error
 	Sync(ctx context.Context) error
-<<<<<<< HEAD
 	Closer
 	fmt.Stringer
-=======
-	Close(ctx context.Context) error
 	ExpirationPolicy(ctx context.Context) ExpirationPolicy
-	String() string
-}
-
-type LocalDiskStorageService struct {
-	dataDir string
-	mutex   sync.RWMutex
-}
-
-func NewLocalDiskStorageService(dataDir string) StorageService {
-	return &LocalDiskStorageService{dataDir: dataDir}
-}
-
-func (s *LocalDiskStorageService) GetByHash(ctx context.Context, key []byte) ([]byte, error) {
-	s.mutex.RLock()
-	defer s.mutex.RUnlock()
-	pathname := s.dataDir + "/" + base32.StdEncoding.EncodeToString(key)
-	return os.ReadFile(pathname)
-}
-
-func (s *LocalDiskStorageService) Put(ctx context.Context, data []byte, timeout uint64) error {
-	s.mutex.Lock()
-	defer s.mutex.Unlock()
-	pathname := s.dataDir + "/" + base32.StdEncoding.EncodeToString(crypto.Keccak256(data))
-	return os.WriteFile(pathname, data, 0600)
-}
-
-func (s *LocalDiskStorageService) Sync(ctx context.Context) error {
-	return nil
-}
-
-func (s *LocalDiskStorageService) Close(ctx context.Context) error {
-	return nil
-}
-
-func (s *LocalDiskStorageService) ExpirationPolicy(ctx context.Context) ExpirationPolicy {
-	return KeepForever
-}
-
-func (s *LocalDiskStorageService) String() string {
-	return "LocalDiskStorageService(" + s.dataDir + ")"
->>>>>>> e04f4fd0
 }